--- conflicted
+++ resolved
@@ -23,11 +23,7 @@
 
 /*
  *  @test
-<<<<<<< HEAD
- *  @bug 6741606 7146431 8000450 8019830
-=======
- *  @bug 6741606 7146431 8000450 8022945
->>>>>>> 14b2f8c2
+ *  @bug 6741606 7146431 8000450 8019830 8022945
  *  @summary Make sure all restricted packages listed in the package.access
  *           property in the java.security file are blocked
  *  @run main/othervm CheckPackageAccess
@@ -58,11 +54,8 @@
         "com.sun.imageio.",
         "com.sun.istack.internal.",
         "com.sun.jmx.",
-<<<<<<< HEAD
         "com.sun.media.sound.",
-=======
         "com.sun.naming.internal.",
->>>>>>> 14b2f8c2
         "com.sun.proxy.",
         "com.sun.org.apache.bcel.internal.",
         "com.sun.org.apache.regexp.internal.",
