/*
 * Copyright (c) 1999, 2014, Oracle and/or its affiliates. All rights reserved.
 * Copyright 2012, 2014 SAP AG. All rights reserved.
 * DO NOT ALTER OR REMOVE COPYRIGHT NOTICES OR THIS FILE HEADER.
 *
 * This code is free software; you can redistribute it and/or modify it
 * under the terms of the GNU General Public License version 2 only, as
 * published by the Free Software Foundation.
 *
 * This code is distributed in the hope that it will be useful, but WITHOUT
 * ANY WARRANTY; without even the implied warranty of MERCHANTABILITY or
 * FITNESS FOR A PARTICULAR PURPOSE.  See the GNU General Public License
 * version 2 for more details (a copy is included in the LICENSE file that
 * accompanied this code).
 *
 * You should have received a copy of the GNU General Public License version
 * 2 along with this work; if not, write to the Free Software Foundation,
 * Inc., 51 Franklin St, Fifth Floor, Boston, MA 02110-1301 USA.
 *
 * Please contact Oracle, 500 Oracle Parkway, Redwood Shores, CA 94065 USA
 * or visit www.oracle.com if you need additional information or have any
 * questions.
 *
 */

// According to the AIX OS doc #pragma alloca must be used
// with C++ compiler before referencing the function alloca()
#pragma alloca

// no precompiled headers
#include "classfile/classLoader.hpp"
#include "classfile/systemDictionary.hpp"
#include "classfile/vmSymbols.hpp"
#include "code/icBuffer.hpp"
#include "code/vtableStubs.hpp"
#include "compiler/compileBroker.hpp"
#include "interpreter/interpreter.hpp"
#include "jvm_aix.h"
#include "libperfstat_aix.hpp"
#include "loadlib_aix.hpp"
#include "memory/allocation.inline.hpp"
#include "memory/filemap.hpp"
#include "mutex_aix.inline.hpp"
#include "oops/oop.inline.hpp"
#include "os_aix.inline.hpp"
#include "os_share_aix.hpp"
#include "porting_aix.hpp"
#include "prims/jniFastGetField.hpp"
#include "prims/jvm.h"
#include "prims/jvm_misc.hpp"
#include "runtime/arguments.hpp"
#include "runtime/atomic.inline.hpp"
#include "runtime/extendedPC.hpp"
#include "runtime/globals.hpp"
#include "runtime/interfaceSupport.hpp"
#include "runtime/java.hpp"
#include "runtime/javaCalls.hpp"
#include "runtime/mutexLocker.hpp"
#include "runtime/objectMonitor.hpp"
#include "runtime/orderAccess.inline.hpp"
#include "runtime/os.hpp"
#include "runtime/osThread.hpp"
#include "runtime/perfMemory.hpp"
#include "runtime/sharedRuntime.hpp"
#include "runtime/statSampler.hpp"
#include "runtime/stubRoutines.hpp"
#include "runtime/thread.inline.hpp"
#include "runtime/threadCritical.hpp"
#include "runtime/timer.hpp"
#include "runtime/vm_version.hpp"
#include "services/attachListener.hpp"
#include "services/runtimeService.hpp"
#include "utilities/decoder.hpp"
#include "utilities/defaultStream.hpp"
#include "utilities/events.hpp"
#include "utilities/growableArray.hpp"
#include "utilities/vmError.hpp"

// put OS-includes here (sorted alphabetically)
#include <errno.h>
#include <fcntl.h>
#include <inttypes.h>
#include <poll.h>
#include <procinfo.h>
#include <pthread.h>
#include <pwd.h>
#include <semaphore.h>
#include <signal.h>
#include <stdint.h>
#include <stdio.h>
#include <string.h>
#include <unistd.h>
#include <sys/ioctl.h>
#include <sys/ipc.h>
#include <sys/mman.h>
#include <sys/resource.h>
#include <sys/select.h>
#include <sys/shm.h>
#include <sys/socket.h>
#include <sys/stat.h>
#include <sys/sysinfo.h>
#include <sys/systemcfg.h>
#include <sys/time.h>
#include <sys/times.h>
#include <sys/types.h>
#include <sys/utsname.h>
#include <sys/vminfo.h>
#include <sys/wait.h>

// If RUSAGE_THREAD for getrusage() has not been defined, do it here. The code calling
// getrusage() is prepared to handle the associated failure.
#ifndef RUSAGE_THREAD
#define RUSAGE_THREAD   (1)               /* only the calling thread */
#endif

// Add missing declarations (should be in procinfo.h but isn't until AIX 6.1).
#if !defined(_AIXVERSION_610)
extern "C" {
  int getthrds64(pid_t ProcessIdentifier,
                 struct thrdentry64* ThreadBuffer,
                 int ThreadSize,
                 tid64_t* IndexPointer,
                 int Count);
}
#endif

// Excerpts from systemcfg.h definitions newer than AIX 5.3
#ifndef PV_7
# define PV_7 0x200000          // Power PC 7
# define PV_7_Compat 0x208000   // Power PC 7
#endif

#define MAX_PATH (2 * K)

// for timer info max values which include all bits
#define ALL_64_BITS CONST64(0xFFFFFFFFFFFFFFFF)
// for multipage initialization error analysis (in 'g_multipage_error')
#define ERROR_MP_OS_TOO_OLD                          100
#define ERROR_MP_EXTSHM_ACTIVE                       101
#define ERROR_MP_VMGETINFO_FAILED                    102
#define ERROR_MP_VMGETINFO_CLAIMS_NO_SUPPORT_FOR_64K 103

// the semantics in this file are thus that codeptr_t is a *real code ptr*
// This means that any function taking codeptr_t as arguments will assume
// a real codeptr and won't handle function descriptors (eg getFuncName),
// whereas functions taking address as args will deal with function
// descriptors (eg os::dll_address_to_library_name)
typedef unsigned int* codeptr_t;

// typedefs for stackslots, stack pointers, pointers to op codes
typedef unsigned long stackslot_t;
typedef stackslot_t* stackptr_t;

// query dimensions of the stack of the calling thread
static void query_stack_dimensions(address* p_stack_base, size_t* p_stack_size);

// function to check a given stack pointer against given stack limits
inline bool is_valid_stackpointer(stackptr_t sp, stackptr_t stack_base, size_t stack_size) {
  if (((uintptr_t)sp) & 0x7) {
    return false;
  }
  if (sp > stack_base) {
    return false;
  }
  if (sp < (stackptr_t) ((address)stack_base - stack_size)) {
    return false;
  }
  return true;
}

// returns true if function is a valid codepointer
inline bool is_valid_codepointer(codeptr_t p) {
  if (!p) {
    return false;
  }
  if (((uintptr_t)p) & 0x3) {
    return false;
  }
  if (LoadedLibraries::find_for_text_address((address)p) == NULL) {
    return false;
  }
  return true;
}

// macro to check a given stack pointer against given stack limits and to die if test fails
#define CHECK_STACK_PTR(sp, stack_base, stack_size) { \
    guarantee(is_valid_stackpointer((stackptr_t)(sp), (stackptr_t)(stack_base), stack_size), "Stack Pointer Invalid"); \
}

// macro to check the current stack pointer against given stacklimits
#define CHECK_CURRENT_STACK_PTR(stack_base, stack_size) { \
  address sp; \
  sp = os::current_stack_pointer(); \
  CHECK_STACK_PTR(sp, stack_base, stack_size); \
}

////////////////////////////////////////////////////////////////////////////////
// global variables (for a description see os_aix.hpp)

julong    os::Aix::_physical_memory = 0;
pthread_t os::Aix::_main_thread = ((pthread_t)0);
int       os::Aix::_page_size = -1;
int       os::Aix::_on_pase = -1;
int       os::Aix::_os_version = -1;
int       os::Aix::_stack_page_size = -1;
size_t    os::Aix::_shm_default_page_size = -1;
int       os::Aix::_can_use_64K_pages = -1;
int       os::Aix::_can_use_16M_pages = -1;
int       os::Aix::_xpg_sus_mode = -1;
int       os::Aix::_extshm = -1;
int       os::Aix::_logical_cpus = -1;

////////////////////////////////////////////////////////////////////////////////
// local variables

static int      g_multipage_error  = -1;   // error analysis for multipage initialization
static jlong    initial_time_count = 0;
static int      clock_tics_per_sec = 100;
static sigset_t check_signal_done;         // For diagnostics to print a message once (see run_periodic_checks)
static bool     check_signals      = true;
static pid_t    _initial_pid       = 0;
static int      SR_signum          = SIGUSR2; // Signal used to suspend/resume a thread (must be > SIGSEGV, see 4355769)
static sigset_t SR_sigset;
static pthread_mutex_t dl_mutex;           // Used to protect dlsym() calls */

julong os::available_memory() {
  return Aix::available_memory();
}

julong os::Aix::available_memory() {
  os::Aix::meminfo_t mi;
  if (os::Aix::get_meminfo(&mi)) {
    return mi.real_free;
  } else {
    return 0xFFFFFFFFFFFFFFFFLL;
  }
}

julong os::physical_memory() {
  return Aix::physical_memory();
}

////////////////////////////////////////////////////////////////////////////////
// environment support

bool os::getenv(const char* name, char* buf, int len) {
  const char* val = ::getenv(name);
  if (val != NULL && strlen(val) < (size_t)len) {
    strcpy(buf, val);
    return true;
  }
  if (len > 0) buf[0] = 0;  // return a null string
  return false;
}


// Return true if user is running as root.

bool os::have_special_privileges() {
  static bool init = false;
  static bool privileges = false;
  if (!init) {
    privileges = (getuid() != geteuid()) || (getgid() != getegid());
    init = true;
  }
  return privileges;
}

// Helper function, emulates disclaim64 using multiple 32bit disclaims
// because we cannot use disclaim64() on AS/400 and old AIX releases.
static bool my_disclaim64(char* addr, size_t size) {

  if (size == 0) {
    return true;
  }

  // Maximum size 32bit disclaim() accepts. (Theoretically 4GB, but I just do not trust that.)
  const unsigned int maxDisclaimSize = 0x80000000;

  const unsigned int numFullDisclaimsNeeded = (size / maxDisclaimSize);
  const unsigned int lastDisclaimSize = (size % maxDisclaimSize);

  char* p = addr;

  for (int i = 0; i < numFullDisclaimsNeeded; i ++) {
    if (::disclaim(p, maxDisclaimSize, DISCLAIM_ZEROMEM) != 0) {
      //if (Verbose)
      fprintf(stderr, "Cannot disclaim %p - %p (errno %d)\n", p, p + maxDisclaimSize, errno);
      return false;
    }
    p += maxDisclaimSize;
  }

  if (lastDisclaimSize > 0) {
    if (::disclaim(p, lastDisclaimSize, DISCLAIM_ZEROMEM) != 0) {
      //if (Verbose)
        fprintf(stderr, "Cannot disclaim %p - %p (errno %d)\n", p, p + lastDisclaimSize, errno);
      return false;
    }
  }

  return true;
}

// Cpu architecture string
#if defined(PPC32)
static char cpu_arch[] = "ppc";
#elif defined(PPC64)
static char cpu_arch[] = "ppc64";
#else
#error Add appropriate cpu_arch setting
#endif


// Given an address, returns the size of the page backing that address.
size_t os::Aix::query_pagesize(void* addr) {

  vm_page_info pi;
  pi.addr = (uint64_t)addr;
  if (::vmgetinfo(&pi, VM_PAGE_INFO, sizeof(pi)) == 0) {
    return pi.pagesize;
  } else {
    fprintf(stderr, "vmgetinfo failed to retrieve page size for address %p (errno %d).\n", addr, errno);
    assert(false, "vmgetinfo failed to retrieve page size");
    return SIZE_4K;
  }

}

// Returns the kernel thread id of the currently running thread.
pid_t os::Aix::gettid() {
  return (pid_t) thread_self();
}

void os::Aix::initialize_system_info() {

  // get the number of online(logical) cpus instead of configured
  os::_processor_count = sysconf(_SC_NPROCESSORS_ONLN);
  assert(_processor_count > 0, "_processor_count must be > 0");

  // retrieve total physical storage
  os::Aix::meminfo_t mi;
  if (!os::Aix::get_meminfo(&mi)) {
    fprintf(stderr, "os::Aix::get_meminfo failed.\n"); fflush(stderr);
    assert(false, "os::Aix::get_meminfo failed.");
  }
  _physical_memory = (julong) mi.real_total;
}

// Helper function for tracing page sizes.
static const char* describe_pagesize(size_t pagesize) {
  switch (pagesize) {
    case SIZE_4K : return "4K";
    case SIZE_64K: return "64K";
    case SIZE_16M: return "16M";
    case SIZE_16G: return "16G";
    default:
      assert(false, "surprise");
      return "??";
  }
}

// Retrieve information about multipage size support. Will initialize
// Aix::_page_size, Aix::_stack_page_size, Aix::_can_use_64K_pages,
// Aix::_can_use_16M_pages.
// Must be called before calling os::large_page_init().
void os::Aix::query_multipage_support() {

  guarantee(_page_size == -1 &&
            _stack_page_size == -1 &&
            _can_use_64K_pages == -1 &&
            _can_use_16M_pages == -1 &&
            g_multipage_error == -1,
            "do not call twice");

  _page_size = ::sysconf(_SC_PAGESIZE);

  // This really would surprise me.
  assert(_page_size == SIZE_4K, "surprise!");


  // Query default data page size (default page size for C-Heap, pthread stacks and .bss).
  // Default data page size is influenced either by linker options (-bdatapsize)
  // or by environment variable LDR_CNTRL (suboption DATAPSIZE). If none is given,
  // default should be 4K.
  size_t data_page_size = SIZE_4K;
  {
    void* p = os::malloc(SIZE_16M, mtInternal);
    guarantee(p != NULL, "malloc failed");
    data_page_size = os::Aix::query_pagesize(p);
    os::free(p);
  }

  // query default shm page size (LDR_CNTRL SHMPSIZE)
  {
    const int shmid = ::shmget(IPC_PRIVATE, 1, IPC_CREAT | S_IRUSR | S_IWUSR);
    guarantee(shmid != -1, "shmget failed");
    void* p = ::shmat(shmid, NULL, 0);
    ::shmctl(shmid, IPC_RMID, NULL);
    guarantee(p != (void*) -1, "shmat failed");
    _shm_default_page_size = os::Aix::query_pagesize(p);
    ::shmdt(p);
  }

  // before querying the stack page size, make sure we are not running as primordial
  // thread (because primordial thread's stack may have different page size than
  // pthread thread stacks). Running a VM on the primordial thread won't work for a
  // number of reasons so we may just as well guarantee it here
  guarantee(!os::Aix::is_primordial_thread(), "Must not be called for primordial thread");

  // query stack page size
  {
    int dummy = 0;
    _stack_page_size = os::Aix::query_pagesize(&dummy);
    // everything else would surprise me and should be looked into
    guarantee(_stack_page_size == SIZE_4K || _stack_page_size == SIZE_64K, "Wrong page size");
    // also, just for completeness: pthread stacks are allocated from C heap, so
    // stack page size should be the same as data page size
    guarantee(_stack_page_size == data_page_size, "stack page size should be the same as data page size");
  }

  // EXTSHM is bad: among other things, it prevents setting pagesize dynamically
  // for system V shm.
  if (Aix::extshm()) {
    if (Verbose) {
      fprintf(stderr, "EXTSHM is active - will disable large page support.\n"
                      "Please make sure EXTSHM is OFF for large page support.\n");
    }
    g_multipage_error = ERROR_MP_EXTSHM_ACTIVE;
    _can_use_64K_pages = _can_use_16M_pages = 0;
    goto query_multipage_support_end;
  }

  // now check which page sizes the OS claims it supports, and of those, which actually can be used.
  {
    const int MAX_PAGE_SIZES = 4;
    psize_t sizes[MAX_PAGE_SIZES];
    const int num_psizes = ::vmgetinfo(sizes, VMINFO_GETPSIZES, MAX_PAGE_SIZES);
    if (num_psizes == -1) {
      if (Verbose) {
        fprintf(stderr, "vmgetinfo(VMINFO_GETPSIZES) failed (errno: %d)\n", errno);
        fprintf(stderr, "disabling multipage support.\n");
      }
      g_multipage_error = ERROR_MP_VMGETINFO_FAILED;
      _can_use_64K_pages = _can_use_16M_pages = 0;
      goto query_multipage_support_end;
    }
    guarantee(num_psizes > 0, "vmgetinfo(.., VMINFO_GETPSIZES, ...) failed.");
    assert(num_psizes <= MAX_PAGE_SIZES, "Surprise! more than 4 page sizes?");
    if (Verbose) {
      fprintf(stderr, "vmgetinfo(.., VMINFO_GETPSIZES, ...) returns %d supported page sizes: ", num_psizes);
      for (int i = 0; i < num_psizes; i ++) {
        fprintf(stderr, " %s ", describe_pagesize(sizes[i]));
      }
      fprintf(stderr, " .\n");
    }

    // Can we use 64K, 16M pages?
    _can_use_64K_pages = 0;
    _can_use_16M_pages = 0;
    for (int i = 0; i < num_psizes; i ++) {
      if (sizes[i] == SIZE_64K) {
        _can_use_64K_pages = 1;
      } else if (sizes[i] == SIZE_16M) {
        _can_use_16M_pages = 1;
      }
    }

    if (!_can_use_64K_pages) {
      g_multipage_error = ERROR_MP_VMGETINFO_CLAIMS_NO_SUPPORT_FOR_64K;
    }

    // Double-check for 16M pages: Even if AIX claims to be able to use 16M pages,
    // there must be an actual 16M page pool, and we must run with enough rights.
    if (_can_use_16M_pages) {
      const int shmid = ::shmget(IPC_PRIVATE, SIZE_16M, IPC_CREAT | S_IRUSR | S_IWUSR);
      guarantee(shmid != -1, "shmget failed");
      struct shmid_ds shm_buf = { 0 };
      shm_buf.shm_pagesize = SIZE_16M;
      const bool can_set_pagesize = ::shmctl(shmid, SHM_PAGESIZE, &shm_buf) == 0 ? true : false;
      const int en = errno;
      ::shmctl(shmid, IPC_RMID, NULL);
      if (!can_set_pagesize) {
        if (Verbose) {
          fprintf(stderr, "Failed to allocate even one misely 16M page. shmctl failed with %d (%s).\n"
                          "Will deactivate 16M support.\n", en, strerror(en));
        }
        _can_use_16M_pages = 0;
      }
    }

  } // end: check which pages can be used for shared memory

query_multipage_support_end:

  guarantee(_page_size != -1 &&
            _stack_page_size != -1 &&
            _can_use_64K_pages != -1 &&
            _can_use_16M_pages != -1, "Page sizes not properly initialized");

  if (_can_use_64K_pages) {
    g_multipage_error = 0;
  }

  if (Verbose) {
    fprintf(stderr, "Data page size (C-Heap, bss, etc): %s\n", describe_pagesize(data_page_size));
    fprintf(stderr, "Thread stack page size (pthread): %s\n", describe_pagesize(_stack_page_size));
    fprintf(stderr, "Default shared memory page size: %s\n", describe_pagesize(_shm_default_page_size));
    fprintf(stderr, "Can use 64K pages dynamically with shared meory: %s\n", (_can_use_64K_pages ? "yes" :"no"));
    fprintf(stderr, "Can use 16M pages dynamically with shared memory: %s\n", (_can_use_16M_pages ? "yes" :"no"));
    fprintf(stderr, "Multipage error details: %d\n", g_multipage_error);
  }

} // end os::Aix::query_multipage_support()

// The code for this method was initially derived from the version in os_linux.cpp.
void os::init_system_properties_values() {

#define DEFAULT_LIBPATH "/usr/lib:/lib"
#define EXTENSIONS_DIR  "/lib/ext"

  // Buffer that fits several sprintfs.
  // Note that the space for the trailing null is provided
  // by the nulls included by the sizeof operator.
  const size_t bufsize =
    MAX2((size_t)MAXPATHLEN,  // For dll_dir & friends.
         (size_t)MAXPATHLEN + sizeof(EXTENSIONS_DIR)); // extensions dir
  char *buf = (char *)NEW_C_HEAP_ARRAY(char, bufsize, mtInternal);

  // sysclasspath, java_home, dll_dir
  {
    char *pslash;
    os::jvm_path(buf, bufsize);

    // Found the full path to libjvm.so.
    // Now cut the path to <java_home>/jre if we can.
    *(strrchr(buf, '/')) = '\0'; // Get rid of /libjvm.so.
    pslash = strrchr(buf, '/');
    if (pslash != NULL) {
      *pslash = '\0';            // Get rid of /{client|server|hotspot}.
    }
    Arguments::set_dll_dir(buf);

    if (pslash != NULL) {
      pslash = strrchr(buf, '/');
      if (pslash != NULL) {
        *pslash = '\0';          // Get rid of /<arch>.
        pslash = strrchr(buf, '/');
        if (pslash != NULL) {
          *pslash = '\0';        // Get rid of /lib.
        }
      }
    }
    Arguments::set_java_home(buf);
    set_boot_path('/', ':');
  }

  // Where to look for native libraries.

  // On Aix we get the user setting of LIBPATH.
  // Eventually, all the library path setting will be done here.
  // Get the user setting of LIBPATH.
  const char *v = ::getenv("LIBPATH");
  const char *v_colon = ":";
  if (v == NULL) { v = ""; v_colon = ""; }

  // Concatenate user and invariant part of ld_library_path.
  // That's +1 for the colon and +1 for the trailing '\0'.
  char *ld_library_path = (char *)NEW_C_HEAP_ARRAY(char, strlen(v) + 1 + sizeof(DEFAULT_LIBPATH) + 1, mtInternal);
  sprintf(ld_library_path, "%s%s" DEFAULT_LIBPATH, v, v_colon);
  Arguments::set_library_path(ld_library_path);
  FREE_C_HEAP_ARRAY(char, ld_library_path);

  // Extensions directories.
  sprintf(buf, "%s" EXTENSIONS_DIR, Arguments::get_java_home());
  Arguments::set_ext_dirs(buf);

<<<<<<< HEAD
  FREE_C_HEAP_ARRAY(char, buf, mtInternal);
=======
  // Endorsed standards default directory.
  sprintf(buf, "%s" ENDORSED_DIR, Arguments::get_java_home());
  Arguments::set_endorsed_dirs(buf);

  FREE_C_HEAP_ARRAY(char, buf);
>>>>>>> 36ab0d5c

#undef DEFAULT_LIBPATH
#undef EXTENSIONS_DIR
}

////////////////////////////////////////////////////////////////////////////////
// breakpoint support

void os::breakpoint() {
  BREAKPOINT;
}

extern "C" void breakpoint() {
  // use debugger to set breakpoint here
}

////////////////////////////////////////////////////////////////////////////////
// signal support

debug_only(static bool signal_sets_initialized = false);
static sigset_t unblocked_sigs, vm_sigs, allowdebug_blocked_sigs;

bool os::Aix::is_sig_ignored(int sig) {
  struct sigaction oact;
  sigaction(sig, (struct sigaction*)NULL, &oact);
  void* ohlr = oact.sa_sigaction ? CAST_FROM_FN_PTR(void*, oact.sa_sigaction)
    : CAST_FROM_FN_PTR(void*, oact.sa_handler);
  if (ohlr == CAST_FROM_FN_PTR(void*, SIG_IGN))
    return true;
  else
    return false;
}

void os::Aix::signal_sets_init() {
  // Should also have an assertion stating we are still single-threaded.
  assert(!signal_sets_initialized, "Already initialized");
  // Fill in signals that are necessarily unblocked for all threads in
  // the VM. Currently, we unblock the following signals:
  // SHUTDOWN{1,2,3}_SIGNAL: for shutdown hooks support (unless over-ridden
  //                         by -Xrs (=ReduceSignalUsage));
  // BREAK_SIGNAL which is unblocked only by the VM thread and blocked by all
  // other threads. The "ReduceSignalUsage" boolean tells us not to alter
  // the dispositions or masks wrt these signals.
  // Programs embedding the VM that want to use the above signals for their
  // own purposes must, at this time, use the "-Xrs" option to prevent
  // interference with shutdown hooks and BREAK_SIGNAL thread dumping.
  // (See bug 4345157, and other related bugs).
  // In reality, though, unblocking these signals is really a nop, since
  // these signals are not blocked by default.
  sigemptyset(&unblocked_sigs);
  sigemptyset(&allowdebug_blocked_sigs);
  sigaddset(&unblocked_sigs, SIGILL);
  sigaddset(&unblocked_sigs, SIGSEGV);
  sigaddset(&unblocked_sigs, SIGBUS);
  sigaddset(&unblocked_sigs, SIGFPE);
  sigaddset(&unblocked_sigs, SIGTRAP);
  sigaddset(&unblocked_sigs, SIGDANGER);
  sigaddset(&unblocked_sigs, SR_signum);

  if (!ReduceSignalUsage) {
   if (!os::Aix::is_sig_ignored(SHUTDOWN1_SIGNAL)) {
     sigaddset(&unblocked_sigs, SHUTDOWN1_SIGNAL);
     sigaddset(&allowdebug_blocked_sigs, SHUTDOWN1_SIGNAL);
   }
   if (!os::Aix::is_sig_ignored(SHUTDOWN2_SIGNAL)) {
     sigaddset(&unblocked_sigs, SHUTDOWN2_SIGNAL);
     sigaddset(&allowdebug_blocked_sigs, SHUTDOWN2_SIGNAL);
   }
   if (!os::Aix::is_sig_ignored(SHUTDOWN3_SIGNAL)) {
     sigaddset(&unblocked_sigs, SHUTDOWN3_SIGNAL);
     sigaddset(&allowdebug_blocked_sigs, SHUTDOWN3_SIGNAL);
   }
  }
  // Fill in signals that are blocked by all but the VM thread.
  sigemptyset(&vm_sigs);
  if (!ReduceSignalUsage)
    sigaddset(&vm_sigs, BREAK_SIGNAL);
  debug_only(signal_sets_initialized = true);
}

// These are signals that are unblocked while a thread is running Java.
// (For some reason, they get blocked by default.)
sigset_t* os::Aix::unblocked_signals() {
  assert(signal_sets_initialized, "Not initialized");
  return &unblocked_sigs;
}

// These are the signals that are blocked while a (non-VM) thread is
// running Java. Only the VM thread handles these signals.
sigset_t* os::Aix::vm_signals() {
  assert(signal_sets_initialized, "Not initialized");
  return &vm_sigs;
}

// These are signals that are blocked during cond_wait to allow debugger in
sigset_t* os::Aix::allowdebug_blocked_signals() {
  assert(signal_sets_initialized, "Not initialized");
  return &allowdebug_blocked_sigs;
}

void os::Aix::hotspot_sigmask(Thread* thread) {

  //Save caller's signal mask before setting VM signal mask
  sigset_t caller_sigmask;
  pthread_sigmask(SIG_BLOCK, NULL, &caller_sigmask);

  OSThread* osthread = thread->osthread();
  osthread->set_caller_sigmask(caller_sigmask);

  pthread_sigmask(SIG_UNBLOCK, os::Aix::unblocked_signals(), NULL);

  if (!ReduceSignalUsage) {
    if (thread->is_VM_thread()) {
      // Only the VM thread handles BREAK_SIGNAL ...
      pthread_sigmask(SIG_UNBLOCK, vm_signals(), NULL);
    } else {
      // ... all other threads block BREAK_SIGNAL
      pthread_sigmask(SIG_BLOCK, vm_signals(), NULL);
    }
  }
}

// retrieve memory information.
// Returns false if something went wrong;
// content of pmi undefined in this case.
bool os::Aix::get_meminfo(meminfo_t* pmi) {

  assert(pmi, "get_meminfo: invalid parameter");

  memset(pmi, 0, sizeof(meminfo_t));

  if (os::Aix::on_pase()) {

    Unimplemented();
    return false;

  } else {

    // On AIX, I use the (dynamically loaded) perfstat library to retrieve memory statistics
    // See:
    // http://publib.boulder.ibm.com/infocenter/systems/index.jsp
    //        ?topic=/com.ibm.aix.basetechref/doc/basetrf1/perfstat_memtot.htm
    // http://publib.boulder.ibm.com/infocenter/systems/index.jsp
    //        ?topic=/com.ibm.aix.files/doc/aixfiles/libperfstat.h.htm

    perfstat_memory_total_t psmt;
    memset (&psmt, '\0', sizeof(psmt));
    const int rc = libperfstat::perfstat_memory_total(NULL, &psmt, sizeof(psmt), 1);
    if (rc == -1) {
      fprintf(stderr, "perfstat_memory_total() failed (errno=%d)\n", errno);
      assert(0, "perfstat_memory_total() failed");
      return false;
    }

    assert(rc == 1, "perfstat_memory_total() - weird return code");

    // excerpt from
    // http://publib.boulder.ibm.com/infocenter/systems/index.jsp
    //        ?topic=/com.ibm.aix.files/doc/aixfiles/libperfstat.h.htm
    // The fields of perfstat_memory_total_t:
    // u_longlong_t virt_total         Total virtual memory (in 4 KB pages).
    // u_longlong_t real_total         Total real memory (in 4 KB pages).
    // u_longlong_t real_free          Free real memory (in 4 KB pages).
    // u_longlong_t pgsp_total         Total paging space (in 4 KB pages).
    // u_longlong_t pgsp_free          Free paging space (in 4 KB pages).

    pmi->virt_total = psmt.virt_total * 4096;
    pmi->real_total = psmt.real_total * 4096;
    pmi->real_free = psmt.real_free * 4096;
    pmi->pgsp_total = psmt.pgsp_total * 4096;
    pmi->pgsp_free = psmt.pgsp_free * 4096;

    return true;

  }
} // end os::Aix::get_meminfo

// Retrieve global cpu information.
// Returns false if something went wrong;
// the content of pci is undefined in this case.
bool os::Aix::get_cpuinfo(cpuinfo_t* pci) {
  assert(pci, "get_cpuinfo: invalid parameter");
  memset(pci, 0, sizeof(cpuinfo_t));

  perfstat_cpu_total_t psct;
  memset (&psct, '\0', sizeof(psct));

  if (-1 == libperfstat::perfstat_cpu_total(NULL, &psct, sizeof(perfstat_cpu_total_t), 1)) {
    fprintf(stderr, "perfstat_cpu_total() failed (errno=%d)\n", errno);
    assert(0, "perfstat_cpu_total() failed");
    return false;
  }

  // global cpu information
  strcpy (pci->description, psct.description);
  pci->processorHZ = psct.processorHZ;
  pci->ncpus = psct.ncpus;
  os::Aix::_logical_cpus = psct.ncpus;
  for (int i = 0; i < 3; i++) {
    pci->loadavg[i] = (double) psct.loadavg[i] / (1 << SBITS);
  }

  // get the processor version from _system_configuration
  switch (_system_configuration.version) {
  case PV_7:
    strcpy(pci->version, "Power PC 7");
    break;
  case PV_6_1:
    strcpy(pci->version, "Power PC 6 DD1.x");
    break;
  case PV_6:
    strcpy(pci->version, "Power PC 6");
    break;
  case PV_5:
    strcpy(pci->version, "Power PC 5");
    break;
  case PV_5_2:
    strcpy(pci->version, "Power PC 5_2");
    break;
  case PV_5_3:
    strcpy(pci->version, "Power PC 5_3");
    break;
  case PV_5_Compat:
    strcpy(pci->version, "PV_5_Compat");
    break;
  case PV_6_Compat:
    strcpy(pci->version, "PV_6_Compat");
    break;
  case PV_7_Compat:
    strcpy(pci->version, "PV_7_Compat");
    break;
  default:
    strcpy(pci->version, "unknown");
  }

  return true;

} //end os::Aix::get_cpuinfo

//////////////////////////////////////////////////////////////////////////////
// detecting pthread library

void os::Aix::libpthread_init() {
  return;
}

//////////////////////////////////////////////////////////////////////////////
// create new thread

// Thread start routine for all newly created threads
static void *java_start(Thread *thread) {

  // find out my own stack dimensions
  {
    // actually, this should do exactly the same as thread->record_stack_base_and_size...
    address base = 0;
    size_t size = 0;
    query_stack_dimensions(&base, &size);
    thread->set_stack_base(base);
    thread->set_stack_size(size);
  }

  // Do some sanity checks.
  CHECK_CURRENT_STACK_PTR(thread->stack_base(), thread->stack_size());

  // Try to randomize the cache line index of hot stack frames.
  // This helps when threads of the same stack traces evict each other's
  // cache lines. The threads can be either from the same JVM instance, or
  // from different JVM instances. The benefit is especially true for
  // processors with hyperthreading technology.

  static int counter = 0;
  int pid = os::current_process_id();
  alloca(((pid ^ counter++) & 7) * 128);

  ThreadLocalStorage::set_thread(thread);

  OSThread* osthread = thread->osthread();

  // thread_id is kernel thread id (similar to Solaris LWP id)
  osthread->set_thread_id(os::Aix::gettid());

  // initialize signal mask for this thread
  os::Aix::hotspot_sigmask(thread);

  // initialize floating point control register
  os::Aix::init_thread_fpu_state();

  assert(osthread->get_state() == RUNNABLE, "invalid os thread state");

  // call one more level start routine
  thread->run();

  return 0;
}

bool os::create_thread(Thread* thread, ThreadType thr_type, size_t stack_size) {

  // We want the whole function to be synchronized.
  ThreadCritical cs;

  assert(thread->osthread() == NULL, "caller responsible");

  // Allocate the OSThread object
  OSThread* osthread = new OSThread(NULL, NULL);
  if (osthread == NULL) {
    return false;
  }

  // set the correct thread state
  osthread->set_thread_type(thr_type);

  // Initial state is ALLOCATED but not INITIALIZED
  osthread->set_state(ALLOCATED);

  thread->set_osthread(osthread);

  // init thread attributes
  pthread_attr_t attr;
  pthread_attr_init(&attr);
  guarantee(pthread_attr_setdetachstate(&attr, PTHREAD_CREATE_DETACHED) == 0, "???");

  // Make sure we run in 1:1 kernel-user-thread mode.
  if (os::Aix::on_aix()) {
    guarantee(pthread_attr_setscope(&attr, PTHREAD_SCOPE_SYSTEM) == 0, "???");
    guarantee(pthread_attr_setinheritsched(&attr, PTHREAD_EXPLICIT_SCHED) == 0, "???");
  } // end: aix

  // Start in suspended state, and in os::thread_start, wake the thread up.
  guarantee(pthread_attr_setsuspendstate_np(&attr, PTHREAD_CREATE_SUSPENDED_NP) == 0, "???");

  // calculate stack size if it's not specified by caller
  if (os::Aix::supports_variable_stack_size()) {
    if (stack_size == 0) {
      stack_size = os::Aix::default_stack_size(thr_type);

      switch (thr_type) {
      case os::java_thread:
        // Java threads use ThreadStackSize whose default value can be changed with the flag -Xss.
        assert(JavaThread::stack_size_at_create() > 0, "this should be set");
        stack_size = JavaThread::stack_size_at_create();
        break;
      case os::compiler_thread:
        if (CompilerThreadStackSize > 0) {
          stack_size = (size_t)(CompilerThreadStackSize * K);
          break;
        } // else fall through:
          // use VMThreadStackSize if CompilerThreadStackSize is not defined
      case os::vm_thread:
      case os::pgc_thread:
      case os::cgc_thread:
      case os::watcher_thread:
        if (VMThreadStackSize > 0) stack_size = (size_t)(VMThreadStackSize * K);
        break;
      }
    }

    stack_size = MAX2(stack_size, os::Aix::min_stack_allowed);
    pthread_attr_setstacksize(&attr, stack_size);
  } //else let thread_create() pick the default value (96 K on AIX)

  pthread_t tid;
  int ret = pthread_create(&tid, &attr, (void* (*)(void*)) java_start, thread);

  pthread_attr_destroy(&attr);

  if (ret != 0) {
    if (PrintMiscellaneous && (Verbose || WizardMode)) {
      perror("pthread_create()");
    }
    // Need to clean up stuff we've allocated so far
    thread->set_osthread(NULL);
    delete osthread;
    return false;
  }

  // Store pthread info into the OSThread
  osthread->set_pthread_id(tid);

  return true;
}

/////////////////////////////////////////////////////////////////////////////
// attach existing thread

// bootstrap the main thread
bool os::create_main_thread(JavaThread* thread) {
  assert(os::Aix::_main_thread == pthread_self(), "should be called inside main thread");
  return create_attached_thread(thread);
}

bool os::create_attached_thread(JavaThread* thread) {
#ifdef ASSERT
    thread->verify_not_published();
#endif

  // Allocate the OSThread object
  OSThread* osthread = new OSThread(NULL, NULL);

  if (osthread == NULL) {
    return false;
  }

  // Store pthread info into the OSThread
  osthread->set_thread_id(os::Aix::gettid());
  osthread->set_pthread_id(::pthread_self());

  // initialize floating point control register
  os::Aix::init_thread_fpu_state();

  // some sanity checks
  CHECK_CURRENT_STACK_PTR(thread->stack_base(), thread->stack_size());

  // Initial thread state is RUNNABLE
  osthread->set_state(RUNNABLE);

  thread->set_osthread(osthread);

  if (UseNUMA) {
    int lgrp_id = os::numa_get_group_id();
    if (lgrp_id != -1) {
      thread->set_lgrp_id(lgrp_id);
    }
  }

  // initialize signal mask for this thread
  // and save the caller's signal mask
  os::Aix::hotspot_sigmask(thread);

  return true;
}

void os::pd_start_thread(Thread* thread) {
  int status = pthread_continue_np(thread->osthread()->pthread_id());
  assert(status == 0, "thr_continue failed");
}

// Free OS resources related to the OSThread
void os::free_thread(OSThread* osthread) {
  assert(osthread != NULL, "osthread not set");

  if (Thread::current()->osthread() == osthread) {
    // Restore caller's signal mask
    sigset_t sigmask = osthread->caller_sigmask();
    pthread_sigmask(SIG_SETMASK, &sigmask, NULL);
   }

  delete osthread;
}

//////////////////////////////////////////////////////////////////////////////
// thread local storage

int os::allocate_thread_local_storage() {
  pthread_key_t key;
  int rslt = pthread_key_create(&key, NULL);
  assert(rslt == 0, "cannot allocate thread local storage");
  return (int)key;
}

// Note: This is currently not used by VM, as we don't destroy TLS key
// on VM exit.
void os::free_thread_local_storage(int index) {
  int rslt = pthread_key_delete((pthread_key_t)index);
  assert(rslt == 0, "invalid index");
}

void os::thread_local_storage_at_put(int index, void* value) {
  int rslt = pthread_setspecific((pthread_key_t)index, value);
  assert(rslt == 0, "pthread_setspecific failed");
}

extern "C" Thread* get_thread() {
  return ThreadLocalStorage::thread();
}

////////////////////////////////////////////////////////////////////////////////
// time support

// Time since start-up in seconds to a fine granularity.
// Used by VMSelfDestructTimer and the MemProfiler.
double os::elapsedTime() {
  return (double)(os::elapsed_counter()) * 0.000001;
}

jlong os::elapsed_counter() {
  timeval time;
  int status = gettimeofday(&time, NULL);
  return jlong(time.tv_sec) * 1000 * 1000 + jlong(time.tv_usec) - initial_time_count;
}

jlong os::elapsed_frequency() {
  return (1000 * 1000);
}

bool os::supports_vtime() { return true; }
bool os::enable_vtime()   { return false; }
bool os::vtime_enabled()  { return false; }

double os::elapsedVTime() {
  struct rusage usage;
  int retval = getrusage(RUSAGE_THREAD, &usage);
  if (retval == 0) {
    return usage.ru_utime.tv_sec + usage.ru_stime.tv_sec + (usage.ru_utime.tv_usec + usage.ru_stime.tv_usec) / (1000.0 * 1000);
  } else {
    // better than nothing, but not much
    return elapsedTime();
  }
}

jlong os::javaTimeMillis() {
  timeval time;
  int status = gettimeofday(&time, NULL);
  assert(status != -1, "aix error at gettimeofday()");
  return jlong(time.tv_sec) * 1000 + jlong(time.tv_usec / 1000);
}

// We need to manually declare mread_real_time,
// because IBM didn't provide a prototype in time.h.
// (they probably only ever tested in C, not C++)
extern "C"
int mread_real_time(timebasestruct_t *t, size_t size_of_timebasestruct_t);

jlong os::javaTimeNanos() {
  if (os::Aix::on_pase()) {
    Unimplemented();
    return 0;
  }
  else {
    // On AIX use the precision of processors real time clock
    // or time base registers.
    timebasestruct_t time;
    int rc;

    // If the CPU has a time register, it will be used and
    // we have to convert to real time first. After convertion we have following data:
    // time.tb_high [seconds since 00:00:00 UTC on 1.1.1970]
    // time.tb_low  [nanoseconds after the last full second above]
    // We better use mread_real_time here instead of read_real_time
    // to ensure that we will get a monotonic increasing time.
    if (mread_real_time(&time, TIMEBASE_SZ) != RTC_POWER) {
      rc = time_base_to_time(&time, TIMEBASE_SZ);
      assert(rc != -1, "aix error at time_base_to_time()");
    }
    return jlong(time.tb_high) * (1000 * 1000 * 1000) + jlong(time.tb_low);
  }
}

void os::javaTimeNanos_info(jvmtiTimerInfo *info_ptr) {
  info_ptr->max_value = ALL_64_BITS;
  // mread_real_time() is monotonic (see 'os::javaTimeNanos()')
  info_ptr->may_skip_backward = false;
  info_ptr->may_skip_forward = false;
  info_ptr->kind = JVMTI_TIMER_ELAPSED;    // elapsed not CPU time
}

// Return the real, user, and system times in seconds from an
// arbitrary fixed point in the past.
bool os::getTimesSecs(double* process_real_time,
                      double* process_user_time,
                      double* process_system_time) {
  struct tms ticks;
  clock_t real_ticks = times(&ticks);

  if (real_ticks == (clock_t) (-1)) {
    return false;
  } else {
    double ticks_per_second = (double) clock_tics_per_sec;
    *process_user_time = ((double) ticks.tms_utime) / ticks_per_second;
    *process_system_time = ((double) ticks.tms_stime) / ticks_per_second;
    *process_real_time = ((double) real_ticks) / ticks_per_second;

    return true;
  }
}


char * os::local_time_string(char *buf, size_t buflen) {
  struct tm t;
  time_t long_time;
  time(&long_time);
  localtime_r(&long_time, &t);
  jio_snprintf(buf, buflen, "%d-%02d-%02d %02d:%02d:%02d",
               t.tm_year + 1900, t.tm_mon + 1, t.tm_mday,
               t.tm_hour, t.tm_min, t.tm_sec);
  return buf;
}

struct tm* os::localtime_pd(const time_t* clock, struct tm* res) {
  return localtime_r(clock, res);
}

////////////////////////////////////////////////////////////////////////////////
// runtime exit support

// Note: os::shutdown() might be called very early during initialization, or
// called from signal handler. Before adding something to os::shutdown(), make
// sure it is async-safe and can handle partially initialized VM.
void os::shutdown() {

  // allow PerfMemory to attempt cleanup of any persistent resources
  perfMemory_exit();

  // needs to remove object in file system
  AttachListener::abort();

  // flush buffered output, finish log files
  ostream_abort();

  // Check for abort hook
  abort_hook_t abort_hook = Arguments::abort_hook();
  if (abort_hook != NULL) {
    abort_hook();
  }

}

// Note: os::abort() might be called very early during initialization, or
// called from signal handler. Before adding something to os::abort(), make
// sure it is async-safe and can handle partially initialized VM.
void os::abort(bool dump_core) {
  os::shutdown();
  if (dump_core) {
#ifndef PRODUCT
    fdStream out(defaultStream::output_fd());
    out.print_raw("Current thread is ");
    char buf[16];
    jio_snprintf(buf, sizeof(buf), UINTX_FORMAT, os::current_thread_id());
    out.print_raw_cr(buf);
    out.print_raw_cr("Dumping core ...");
#endif
    ::abort(); // dump core
  }

  ::exit(1);
}

// Die immediately, no exit hook, no abort hook, no cleanup.
void os::die() {
  ::abort();
}

// This method is a copy of JDK's sysGetLastErrorString
// from src/solaris/hpi/src/system_md.c

size_t os::lasterror(char *buf, size_t len) {

  if (errno == 0)  return 0;

  const char *s = ::strerror(errno);
  size_t n = ::strlen(s);
  if (n >= len) {
    n = len - 1;
  }
  ::strncpy(buf, s, n);
  buf[n] = '\0';
  return n;
}

intx os::current_thread_id() { return (intx)pthread_self(); }
int os::current_process_id() {

  // This implementation returns a unique pid, the pid of the
  // launcher thread that starts the vm 'process'.

  // Under POSIX, getpid() returns the same pid as the
  // launcher thread rather than a unique pid per thread.
  // Use gettid() if you want the old pre NPTL behaviour.

  // if you are looking for the result of a call to getpid() that
  // returns a unique pid for the calling thread, then look at the
  // OSThread::thread_id() method in osThread_linux.hpp file

  return (int)(_initial_pid ? _initial_pid : getpid());
}

// DLL functions

const char* os::dll_file_extension() { return ".so"; }

// This must be hard coded because it's the system's temporary
// directory not the java application's temp directory, ala java.io.tmpdir.
const char* os::get_temp_directory() { return "/tmp"; }

static bool file_exists(const char* filename) {
  struct stat statbuf;
  if (filename == NULL || strlen(filename) == 0) {
    return false;
  }
  return os::stat(filename, &statbuf) == 0;
}

bool os::dll_build_name(char* buffer, size_t buflen,
                        const char* pname, const char* fname) {
  bool retval = false;
  // Copied from libhpi
  const size_t pnamelen = pname ? strlen(pname) : 0;

  // Return error on buffer overflow.
  if (pnamelen + strlen(fname) + 10 > (size_t) buflen) {
    *buffer = '\0';
    return retval;
  }

  if (pnamelen == 0) {
    snprintf(buffer, buflen, "lib%s.so", fname);
    retval = true;
  } else if (strchr(pname, *os::path_separator()) != NULL) {
    int n;
    char** pelements = split_path(pname, &n);
    for (int i = 0; i < n; i++) {
      // Really shouldn't be NULL, but check can't hurt
      if (pelements[i] == NULL || strlen(pelements[i]) == 0) {
        continue; // skip the empty path values
      }
      snprintf(buffer, buflen, "%s/lib%s.so", pelements[i], fname);
      if (file_exists(buffer)) {
        retval = true;
        break;
      }
    }
    // release the storage
    for (int i = 0; i < n; i++) {
      if (pelements[i] != NULL) {
        FREE_C_HEAP_ARRAY(char, pelements[i]);
      }
    }
    if (pelements != NULL) {
      FREE_C_HEAP_ARRAY(char*, pelements);
    }
  } else {
    snprintf(buffer, buflen, "%s/lib%s.so", pname, fname);
    retval = true;
  }
  return retval;
}

// Check if addr is inside libjvm.so.
bool os::address_is_in_vm(address addr) {

  // Input could be a real pc or a function pointer literal. The latter
  // would be a function descriptor residing in the data segment of a module.

  const LoadedLibraryModule* lib = LoadedLibraries::find_for_text_address(addr);
  if (lib) {
    if (strcmp(lib->get_shortname(), "libjvm.so") == 0) {
      return true;
    } else {
      return false;
    }
  } else {
    lib = LoadedLibraries::find_for_data_address(addr);
    if (lib) {
      if (strcmp(lib->get_shortname(), "libjvm.so") == 0) {
        return true;
      } else {
        return false;
      }
    } else {
      return false;
    }
  }
}

// Resolve an AIX function descriptor literal to a code pointer.
// If the input is a valid code pointer to a text segment of a loaded module,
//   it is returned unchanged.
// If the input is a valid AIX function descriptor, it is resolved to the
//   code entry point.
// If the input is neither a valid function descriptor nor a valid code pointer,
//   NULL is returned.
static address resolve_function_descriptor_to_code_pointer(address p) {

  const LoadedLibraryModule* lib = LoadedLibraries::find_for_text_address(p);
  if (lib) {
    // its a real code pointer
    return p;
  } else {
    lib = LoadedLibraries::find_for_data_address(p);
    if (lib) {
      // pointer to data segment, potential function descriptor
      address code_entry = (address)(((FunctionDescriptor*)p)->entry());
      if (LoadedLibraries::find_for_text_address(code_entry)) {
        // Its a function descriptor
        return code_entry;
      }
    }
  }
  return NULL;
}

bool os::dll_address_to_function_name(address addr, char *buf,
                                      int buflen, int *offset) {
  if (offset) {
    *offset = -1;
  }
  if (buf) {
    buf[0] = '\0';
  }

  // Resolve function ptr literals first.
  addr = resolve_function_descriptor_to_code_pointer(addr);
  if (!addr) {
    return false;
  }

  // Go through Decoder::decode to call getFuncName which reads the name from the traceback table.
  return Decoder::decode(addr, buf, buflen, offset);
}

static int getModuleName(codeptr_t pc,                    // [in] program counter
                         char* p_name, size_t namelen,    // [out] optional: function name
                         char* p_errmsg, size_t errmsglen // [out] optional: user provided buffer for error messages
                         ) {

  // initialize output parameters
  if (p_name && namelen > 0) {
    *p_name = '\0';
  }
  if (p_errmsg && errmsglen > 0) {
    *p_errmsg = '\0';
  }

  const LoadedLibraryModule* const lib = LoadedLibraries::find_for_text_address((address)pc);
  if (lib) {
    if (p_name && namelen > 0) {
      sprintf(p_name, "%.*s", namelen, lib->get_shortname());
    }
    return 0;
  }

  if (Verbose) {
    fprintf(stderr, "pc outside any module");
  }

  return -1;

}

bool os::dll_address_to_library_name(address addr, char* buf,
                                     int buflen, int* offset) {
  if (offset) {
    *offset = -1;
  }
  if (buf) {
      buf[0] = '\0';
  }

  // Resolve function ptr literals first.
  addr = resolve_function_descriptor_to_code_pointer(addr);
  if (!addr) {
    return false;
  }

  if (::getModuleName((codeptr_t) addr, buf, buflen, 0, 0) == 0) {
    return true;
  }
  return false;
}

// Loads .dll/.so and in case of error it checks if .dll/.so was built
// for the same architecture as Hotspot is running on
void *os::dll_load(const char *filename, char *ebuf, int ebuflen) {

  if (ebuf && ebuflen > 0) {
    ebuf[0] = '\0';
    ebuf[ebuflen - 1] = '\0';
  }

  if (!filename || strlen(filename) == 0) {
    ::strncpy(ebuf, "dll_load: empty filename specified", ebuflen - 1);
    return NULL;
  }

  // RTLD_LAZY is currently not implemented. The dl is loaded immediately with all its dependants.
  void * result= ::dlopen(filename, RTLD_LAZY);
  if (result != NULL) {
    // Reload dll cache. Don't do this in signal handling.
    LoadedLibraries::reload();
    return result;
  } else {
    // error analysis when dlopen fails
    const char* const error_report = ::dlerror();
    if (error_report && ebuf && ebuflen > 0) {
      snprintf(ebuf, ebuflen - 1, "%s, LIBPATH=%s, LD_LIBRARY_PATH=%s : %s",
               filename, ::getenv("LIBPATH"), ::getenv("LD_LIBRARY_PATH"), error_report);
    }
  }
  return NULL;
}

// Glibc-2.0 libdl is not MT safe. If you are building with any glibc,
// chances are you might want to run the generated bits against glibc-2.0
// libdl.so, so always use locking for any version of glibc.
void* os::dll_lookup(void* handle, const char* name) {
  pthread_mutex_lock(&dl_mutex);
  void* res = dlsym(handle, name);
  pthread_mutex_unlock(&dl_mutex);
  return res;
}

void* os::get_default_process_handle() {
  return (void*)::dlopen(NULL, RTLD_LAZY);
}

void os::print_dll_info(outputStream *st) {
  st->print_cr("Dynamic libraries:");
  LoadedLibraries::print(st);
}

void os::print_os_info(outputStream* st) {
  st->print("OS:");

  st->print("uname:");
  struct utsname name;
  uname(&name);
  st->print(name.sysname); st->print(" ");
  st->print(name.nodename); st->print(" ");
  st->print(name.release); st->print(" ");
  st->print(name.version); st->print(" ");
  st->print(name.machine);
  st->cr();

  // rlimit
  st->print("rlimit:");
  struct rlimit rlim;

  st->print(" STACK ");
  getrlimit(RLIMIT_STACK, &rlim);
  if (rlim.rlim_cur == RLIM_INFINITY) st->print("infinity");
  else st->print("%uk", rlim.rlim_cur >> 10);

  st->print(", CORE ");
  getrlimit(RLIMIT_CORE, &rlim);
  if (rlim.rlim_cur == RLIM_INFINITY) st->print("infinity");
  else st->print("%uk", rlim.rlim_cur >> 10);

  st->print(", NPROC ");
  st->print("%d", sysconf(_SC_CHILD_MAX));

  st->print(", NOFILE ");
  getrlimit(RLIMIT_NOFILE, &rlim);
  if (rlim.rlim_cur == RLIM_INFINITY) st->print("infinity");
  else st->print("%d", rlim.rlim_cur);

  st->print(", AS ");
  getrlimit(RLIMIT_AS, &rlim);
  if (rlim.rlim_cur == RLIM_INFINITY) st->print("infinity");
  else st->print("%uk", rlim.rlim_cur >> 10);

  // Print limits on DATA, because it limits the C-heap.
  st->print(", DATA ");
  getrlimit(RLIMIT_DATA, &rlim);
  if (rlim.rlim_cur == RLIM_INFINITY) st->print("infinity");
  else st->print("%uk", rlim.rlim_cur >> 10);
  st->cr();

  // load average
  st->print("load average:");
  double loadavg[3] = {-1.L, -1.L, -1.L};
  os::loadavg(loadavg, 3);
  st->print("%0.02f %0.02f %0.02f", loadavg[0], loadavg[1], loadavg[2]);
  st->cr();
}

void os::print_memory_info(outputStream* st) {

  st->print_cr("Memory:");

  st->print_cr("  default page size: %s", describe_pagesize(os::vm_page_size()));
  st->print_cr("  default stack page size: %s", describe_pagesize(os::vm_page_size()));
  st->print_cr("  default shm page size: %s", describe_pagesize(os::Aix::shm_default_page_size()));
  st->print_cr("  can use 64K pages dynamically: %s", (os::Aix::can_use_64K_pages() ? "yes" :"no"));
  st->print_cr("  can use 16M pages dynamically: %s", (os::Aix::can_use_16M_pages() ? "yes" :"no"));
  if (g_multipage_error != 0) {
    st->print_cr("  multipage error: %d", g_multipage_error);
  }

  // print out LDR_CNTRL because it affects the default page sizes
  const char* const ldr_cntrl = ::getenv("LDR_CNTRL");
  st->print_cr("  LDR_CNTRL=%s.", ldr_cntrl ? ldr_cntrl : "<unset>");

  const char* const extshm = ::getenv("EXTSHM");
  st->print_cr("  EXTSHM=%s.", extshm ? extshm : "<unset>");

  // Call os::Aix::get_meminfo() to retrieve memory statistics.
  os::Aix::meminfo_t mi;
  if (os::Aix::get_meminfo(&mi)) {
    char buffer[256];
    if (os::Aix::on_aix()) {
      jio_snprintf(buffer, sizeof(buffer),
                   "  physical total : %llu\n"
                   "  physical free  : %llu\n"
                   "  swap total     : %llu\n"
                   "  swap free      : %llu\n",
                   mi.real_total,
                   mi.real_free,
                   mi.pgsp_total,
                   mi.pgsp_free);
    } else {
      Unimplemented();
    }
    st->print_raw(buffer);
  } else {
    st->print_cr("  (no more information available)");
  }
}

void os::pd_print_cpu_info(outputStream* st) {
  // cpu
  st->print("CPU:");
  st->print("total %d", os::processor_count());
  // It's not safe to query number of active processors after crash
  // st->print("(active %d)", os::active_processor_count());
  st->print(" %s", VM_Version::cpu_features());
  st->cr();
}

void os::print_siginfo(outputStream* st, void* siginfo) {
  // Use common posix version.
  os::Posix::print_siginfo_brief(st, (const siginfo_t*) siginfo);
  st->cr();
}


static void print_signal_handler(outputStream* st, int sig,
                                 char* buf, size_t buflen);

void os::print_signal_handlers(outputStream* st, char* buf, size_t buflen) {
  st->print_cr("Signal Handlers:");
  print_signal_handler(st, SIGSEGV, buf, buflen);
  print_signal_handler(st, SIGBUS , buf, buflen);
  print_signal_handler(st, SIGFPE , buf, buflen);
  print_signal_handler(st, SIGPIPE, buf, buflen);
  print_signal_handler(st, SIGXFSZ, buf, buflen);
  print_signal_handler(st, SIGILL , buf, buflen);
  print_signal_handler(st, INTERRUPT_SIGNAL, buf, buflen);
  print_signal_handler(st, SR_signum, buf, buflen);
  print_signal_handler(st, SHUTDOWN1_SIGNAL, buf, buflen);
  print_signal_handler(st, SHUTDOWN2_SIGNAL , buf, buflen);
  print_signal_handler(st, SHUTDOWN3_SIGNAL , buf, buflen);
  print_signal_handler(st, BREAK_SIGNAL, buf, buflen);
  print_signal_handler(st, SIGTRAP, buf, buflen);
  print_signal_handler(st, SIGDANGER, buf, buflen);
}

static char saved_jvm_path[MAXPATHLEN] = {0};

// Find the full path to the current module, libjvm.so or libjvm_g.so
void os::jvm_path(char *buf, jint buflen) {
  // Error checking.
  if (buflen < MAXPATHLEN) {
    assert(false, "must use a large-enough buffer");
    buf[0] = '\0';
    return;
  }
  // Lazy resolve the path to current module.
  if (saved_jvm_path[0] != 0) {
    strcpy(buf, saved_jvm_path);
    return;
  }

  Dl_info dlinfo;
  int ret = dladdr(CAST_FROM_FN_PTR(void *, os::jvm_path), &dlinfo);
  assert(ret != 0, "cannot locate libjvm");
  char* rp = realpath((char *)dlinfo.dli_fname, buf);
  assert(rp != NULL, "error in realpath(): maybe the 'path' argument is too long?");

  strncpy(saved_jvm_path, buf, sizeof(saved_jvm_path));
  saved_jvm_path[sizeof(saved_jvm_path) - 1] = '\0';
}

void os::print_jni_name_prefix_on(outputStream* st, int args_size) {
  // no prefix required, not even "_"
}

void os::print_jni_name_suffix_on(outputStream* st, int args_size) {
  // no suffix required
}

////////////////////////////////////////////////////////////////////////////////
// sun.misc.Signal support

static volatile jint sigint_count = 0;

static void
UserHandler(int sig, void *siginfo, void *context) {
  // 4511530 - sem_post is serialized and handled by the manager thread. When
  // the program is interrupted by Ctrl-C, SIGINT is sent to every thread. We
  // don't want to flood the manager thread with sem_post requests.
  if (sig == SIGINT && Atomic::add(1, &sigint_count) > 1)
    return;

  // Ctrl-C is pressed during error reporting, likely because the error
  // handler fails to abort. Let VM die immediately.
  if (sig == SIGINT && is_error_reported()) {
    os::die();
  }

  os::signal_notify(sig);
}

void* os::user_handler() {
  return CAST_FROM_FN_PTR(void*, UserHandler);
}

extern "C" {
  typedef void (*sa_handler_t)(int);
  typedef void (*sa_sigaction_t)(int, siginfo_t *, void *);
}

void* os::signal(int signal_number, void* handler) {
  struct sigaction sigAct, oldSigAct;

  sigfillset(&(sigAct.sa_mask));

  // Do not block out synchronous signals in the signal handler.
  // Blocking synchronous signals only makes sense if you can really
  // be sure that those signals won't happen during signal handling,
  // when the blocking applies.  Normal signal handlers are lean and
  // do not cause signals. But our signal handlers tend to be "risky"
  // - secondary SIGSEGV, SIGILL, SIGBUS' may and do happen.
  // On AIX, PASE there was a case where a SIGSEGV happened, followed
  // by a SIGILL, which was blocked due to the signal mask. The process
  // just hung forever. Better to crash from a secondary signal than to hang.
  sigdelset(&(sigAct.sa_mask), SIGSEGV);
  sigdelset(&(sigAct.sa_mask), SIGBUS);
  sigdelset(&(sigAct.sa_mask), SIGILL);
  sigdelset(&(sigAct.sa_mask), SIGFPE);
  sigdelset(&(sigAct.sa_mask), SIGTRAP);

  sigAct.sa_flags   = SA_RESTART|SA_SIGINFO;

  sigAct.sa_handler = CAST_TO_FN_PTR(sa_handler_t, handler);

  if (sigaction(signal_number, &sigAct, &oldSigAct)) {
    // -1 means registration failed
    return (void *)-1;
  }

  return CAST_FROM_FN_PTR(void*, oldSigAct.sa_handler);
}

void os::signal_raise(int signal_number) {
  ::raise(signal_number);
}

//
// The following code is moved from os.cpp for making this
// code platform specific, which it is by its very nature.
//

// Will be modified when max signal is changed to be dynamic
int os::sigexitnum_pd() {
  return NSIG;
}

// a counter for each possible signal value
static volatile jint pending_signals[NSIG+1] = { 0 };

// Linux(POSIX) specific hand shaking semaphore.
static sem_t sig_sem;

void os::signal_init_pd() {
  // Initialize signal structures
  ::memset((void*)pending_signals, 0, sizeof(pending_signals));

  // Initialize signal semaphore
  int rc = ::sem_init(&sig_sem, 0, 0);
  guarantee(rc != -1, "sem_init failed");
}

void os::signal_notify(int sig) {
  Atomic::inc(&pending_signals[sig]);
  ::sem_post(&sig_sem);
}

static int check_pending_signals(bool wait) {
  Atomic::store(0, &sigint_count);
  for (;;) {
    for (int i = 0; i < NSIG + 1; i++) {
      jint n = pending_signals[i];
      if (n > 0 && n == Atomic::cmpxchg(n - 1, &pending_signals[i], n)) {
        return i;
      }
    }
    if (!wait) {
      return -1;
    }
    JavaThread *thread = JavaThread::current();
    ThreadBlockInVM tbivm(thread);

    bool threadIsSuspended;
    do {
      thread->set_suspend_equivalent();
      // cleared by handle_special_suspend_equivalent_condition() or java_suspend_self()

      ::sem_wait(&sig_sem);

      // were we externally suspended while we were waiting?
      threadIsSuspended = thread->handle_special_suspend_equivalent_condition();
      if (threadIsSuspended) {
        //
        // The semaphore has been incremented, but while we were waiting
        // another thread suspended us. We don't want to continue running
        // while suspended because that would surprise the thread that
        // suspended us.
        //
        ::sem_post(&sig_sem);

        thread->java_suspend_self();
      }
    } while (threadIsSuspended);
  }
}

int os::signal_lookup() {
  return check_pending_signals(false);
}

int os::signal_wait() {
  return check_pending_signals(true);
}

////////////////////////////////////////////////////////////////////////////////
// Virtual Memory

// AddrRange describes an immutable address range
//
// This is a helper class for the 'shared memory bookkeeping' below.
class AddrRange {
  friend class ShmBkBlock;

  char* _start;
  size_t _size;

public:

  AddrRange(char* start, size_t size)
    : _start(start), _size(size)
  {}

  AddrRange(const AddrRange& r)
    : _start(r.start()), _size(r.size())
  {}

  char* start() const { return _start; }
  size_t size() const { return _size; }
  char* end() const { return _start + _size; }
  bool is_empty() const { return _size == 0 ? true : false; }

  static AddrRange empty_range() { return AddrRange(NULL, 0); }

  bool contains(const char* p) const {
    return start() <= p && end() > p;
  }

  bool contains(const AddrRange& range) const {
    return start() <= range.start() && end() >= range.end();
  }

  bool intersects(const AddrRange& range) const {
    return (range.start() <= start() && range.end() > start()) ||
           (range.start() < end() && range.end() >= end()) ||
           contains(range);
  }

  bool is_same_range(const AddrRange& range) const {
    return start() == range.start() && size() == range.size();
  }

  // return the closest inside range consisting of whole pages
  AddrRange find_closest_aligned_range(size_t pagesize) const {
    if (pagesize == 0 || is_empty()) {
      return empty_range();
    }
    char* const from = (char*)align_size_up((intptr_t)_start, pagesize);
    char* const to = (char*)align_size_down((intptr_t)end(), pagesize);
    if (from > to) {
      return empty_range();
    }
    return AddrRange(from, to - from);
  }
};

////////////////////////////////////////////////////////////////////////////
// shared memory bookkeeping
//
// the os::reserve_memory() API and friends hand out different kind of memory, depending
// on need and circumstances. Memory may be allocated with mmap() or with shmget/shmat.
//
// But these memory types have to be treated differently. For example, to uncommit
// mmap-based memory, msync(MS_INVALIDATE) is needed, to uncommit shmat-based memory,
// disclaim64() is needed.
//
// Therefore we need to keep track of the allocated memory segments and their
// properties.

// ShmBkBlock: base class for all blocks in the shared memory bookkeeping
class ShmBkBlock : public CHeapObj<mtInternal> {

  ShmBkBlock* _next;

protected:

  AddrRange _range;
  const size_t _pagesize;
  const bool _pinned;

public:

  ShmBkBlock(AddrRange range, size_t pagesize, bool pinned)
    : _range(range), _pagesize(pagesize), _pinned(pinned) , _next(NULL) {

    assert(_pagesize == SIZE_4K || _pagesize == SIZE_64K || _pagesize == SIZE_16M, "invalid page size");
    assert(!_range.is_empty(), "invalid range");
  }

  virtual void print(outputStream* st) const {
    st->print("0x%p ... 0x%p (%llu) - %d %s pages - %s",
              _range.start(), _range.end(), _range.size(),
              _range.size() / _pagesize, describe_pagesize(_pagesize),
              _pinned ? "pinned" : "");
  }

  enum Type { MMAP, SHMAT };
  virtual Type getType() = 0;

  char* base() const { return _range.start(); }
  size_t size() const { return _range.size(); }

  void setAddrRange(AddrRange range) {
    _range = range;
  }

  bool containsAddress(const char* p) const {
    return _range.contains(p);
  }

  bool containsRange(const char* p, size_t size) const {
    return _range.contains(AddrRange((char*)p, size));
  }

  bool isSameRange(const char* p, size_t size) const {
    return _range.is_same_range(AddrRange((char*)p, size));
  }

  virtual bool disclaim(char* p, size_t size) = 0;
  virtual bool release() = 0;

  // blocks live in a list.
  ShmBkBlock* next() const { return _next; }
  void set_next(ShmBkBlock* blk) { _next = blk; }

}; // end: ShmBkBlock


// ShmBkMappedBlock: describes an block allocated with mmap()
class ShmBkMappedBlock : public ShmBkBlock {
public:

  ShmBkMappedBlock(AddrRange range)
    : ShmBkBlock(range, SIZE_4K, false) {} // mmap: always 4K, never pinned

  void print(outputStream* st) const {
    ShmBkBlock::print(st);
    st->print_cr(" - mmap'ed");
  }

  Type getType() {
    return MMAP;
  }

  bool disclaim(char* p, size_t size) {

    AddrRange r(p, size);

    guarantee(_range.contains(r), "invalid disclaim");

    // only disclaim whole ranges.
    const AddrRange r2 = r.find_closest_aligned_range(_pagesize);
    if (r2.is_empty()) {
      return true;
    }

    const int rc = ::msync(r2.start(), r2.size(), MS_INVALIDATE);

    if (rc != 0) {
      warning("msync(0x%p, %llu, MS_INVALIDATE) failed (%d)\n", r2.start(), r2.size(), errno);
    }

    return rc == 0 ? true : false;
  }

  bool release() {
    // mmap'ed blocks are released using munmap
    if (::munmap(_range.start(), _range.size()) != 0) {
      warning("munmap(0x%p, %llu) failed (%d)\n", _range.start(), _range.size(), errno);
      return false;
    }
    return true;
  }
}; // end: ShmBkMappedBlock

// ShmBkShmatedBlock: describes an block allocated with shmget/shmat()
class ShmBkShmatedBlock : public ShmBkBlock {
public:

  ShmBkShmatedBlock(AddrRange range, size_t pagesize, bool pinned)
    : ShmBkBlock(range, pagesize, pinned) {}

  void print(outputStream* st) const {
    ShmBkBlock::print(st);
    st->print_cr(" - shmat'ed");
  }

  Type getType() {
    return SHMAT;
  }

  bool disclaim(char* p, size_t size) {

    AddrRange r(p, size);

    if (_pinned) {
      return true;
    }

    // shmat'ed blocks are disclaimed using disclaim64
    guarantee(_range.contains(r), "invalid disclaim");

    // only disclaim whole ranges.
    const AddrRange r2 = r.find_closest_aligned_range(_pagesize);
    if (r2.is_empty()) {
      return true;
    }

    const bool rc = my_disclaim64(r2.start(), r2.size());

    if (Verbose && !rc) {
      warning("failed to disclaim shm %p-%p\n", r2.start(), r2.end());
    }

    return rc;
  }

  bool release() {
    bool rc = false;
    if (::shmdt(_range.start()) != 0) {
      warning("shmdt(0x%p) failed (%d)\n", _range.start(), errno);
    } else {
      rc = true;
    }
    return rc;
  }

}; // end: ShmBkShmatedBlock

static ShmBkBlock* g_shmbk_list = NULL;
static volatile jint g_shmbk_table_lock = 0;

// keep some usage statistics
static struct {
  int nodes;    // number of nodes in list
  size_t bytes; // reserved - not committed - bytes.
  int reserves; // how often reserve was called
  int lookups;  // how often a lookup was made
} g_shmbk_stats = { 0, 0, 0, 0 };

// add information about a shared memory segment to the bookkeeping
static void shmbk_register(ShmBkBlock* p_block) {
  guarantee(p_block, "logic error");
  p_block->set_next(g_shmbk_list);
  g_shmbk_list = p_block;
  g_shmbk_stats.reserves ++;
  g_shmbk_stats.bytes += p_block->size();
  g_shmbk_stats.nodes ++;
}

// remove information about a shared memory segment by its starting address
static void shmbk_unregister(ShmBkBlock* p_block) {
  ShmBkBlock* p = g_shmbk_list;
  ShmBkBlock* prev = NULL;
  while (p) {
    if (p == p_block) {
      if (prev) {
        prev->set_next(p->next());
      } else {
        g_shmbk_list = p->next();
      }
      g_shmbk_stats.nodes --;
      g_shmbk_stats.bytes -= p->size();
      return;
    }
    prev = p;
    p = p->next();
  }
  assert(false, "should not happen");
}

// given a pointer, return shared memory bookkeeping record for the segment it points into
// using the returned block info must happen under lock protection
static ShmBkBlock* shmbk_find_by_containing_address(const char* addr) {
  g_shmbk_stats.lookups ++;
  ShmBkBlock* p = g_shmbk_list;
  while (p) {
    if (p->containsAddress(addr)) {
      return p;
    }
    p = p->next();
  }
  return NULL;
}

// dump all information about all memory segments allocated with os::reserve_memory()
void shmbk_dump_info() {
  tty->print_cr("-- shared mem bookkeeping (alive: %d segments, %llu bytes, "
    "total reserves: %d total lookups: %d)",
    g_shmbk_stats.nodes, g_shmbk_stats.bytes, g_shmbk_stats.reserves, g_shmbk_stats.lookups);
  const ShmBkBlock* p = g_shmbk_list;
  int i = 0;
  while (p) {
    p->print(tty);
    p = p->next();
    i ++;
  }
}

#define LOCK_SHMBK     { ThreadCritical _LOCK_SHMBK;
#define UNLOCK_SHMBK   }

// End: shared memory bookkeeping
////////////////////////////////////////////////////////////////////////////////////////////////////

int os::vm_page_size() {
  // Seems redundant as all get out
  assert(os::Aix::page_size() != -1, "must call os::init");
  return os::Aix::page_size();
}

// Aix allocates memory by pages.
int os::vm_allocation_granularity() {
  assert(os::Aix::page_size() != -1, "must call os::init");
  return os::Aix::page_size();
}

int os::Aix::commit_memory_impl(char* addr, size_t size, bool exec) {

  // Commit is a noop. There is no explicit commit
  // needed on AIX. Memory is committed when touched.
  //
  // Debug : check address range for validity
#ifdef ASSERT
  LOCK_SHMBK
    ShmBkBlock* const block = shmbk_find_by_containing_address(addr);
    if (!block) {
      fprintf(stderr, "invalid pointer: " INTPTR_FORMAT "\n", addr);
      shmbk_dump_info();
      assert(false, "invalid pointer");
      return false;
    } else if (!block->containsRange(addr, size)) {
      fprintf(stderr, "invalid range: " INTPTR_FORMAT " .. " INTPTR_FORMAT "\n", addr, addr + size);
      shmbk_dump_info();
      assert(false, "invalid range");
      return false;
    }
  UNLOCK_SHMBK
#endif // ASSERT

  return 0;
}

bool os::pd_commit_memory(char* addr, size_t size, bool exec) {
  return os::Aix::commit_memory_impl(addr, size, exec) == 0;
}

void os::pd_commit_memory_or_exit(char* addr, size_t size, bool exec,
                                  const char* mesg) {
  assert(mesg != NULL, "mesg must be specified");
  os::Aix::commit_memory_impl(addr, size, exec);
}

int os::Aix::commit_memory_impl(char* addr, size_t size,
                                size_t alignment_hint, bool exec) {
  return os::Aix::commit_memory_impl(addr, size, exec);
}

bool os::pd_commit_memory(char* addr, size_t size, size_t alignment_hint,
                          bool exec) {
  return os::Aix::commit_memory_impl(addr, size, alignment_hint, exec) == 0;
}

void os::pd_commit_memory_or_exit(char* addr, size_t size,
                                  size_t alignment_hint, bool exec,
                                  const char* mesg) {
  os::Aix::commit_memory_impl(addr, size, alignment_hint, exec);
}

bool os::pd_uncommit_memory(char* addr, size_t size) {

  // Delegate to ShmBkBlock class which knows how to uncommit its memory.

  bool rc = false;
  LOCK_SHMBK
    ShmBkBlock* const block = shmbk_find_by_containing_address(addr);
    if (!block) {
      fprintf(stderr, "invalid pointer: 0x%p.\n", addr);
      shmbk_dump_info();
      assert(false, "invalid pointer");
      return false;
    } else if (!block->containsRange(addr, size)) {
      fprintf(stderr, "invalid range: 0x%p .. 0x%p.\n", addr, addr + size);
      shmbk_dump_info();
      assert(false, "invalid range");
      return false;
    }
    rc = block->disclaim(addr, size);
  UNLOCK_SHMBK

  if (Verbose && !rc) {
    warning("failed to disclaim 0x%p .. 0x%p (0x%llX bytes).", addr, addr + size, size);
  }
  return rc;
}

bool os::pd_create_stack_guard_pages(char* addr, size_t size) {
  return os::guard_memory(addr, size);
}

bool os::remove_stack_guard_pages(char* addr, size_t size) {
  return os::unguard_memory(addr, size);
}

void os::pd_realign_memory(char *addr, size_t bytes, size_t alignment_hint) {
}

void os::pd_free_memory(char *addr, size_t bytes, size_t alignment_hint) {
}

void os::numa_make_global(char *addr, size_t bytes) {
}

void os::numa_make_local(char *addr, size_t bytes, int lgrp_hint) {
}

bool os::numa_topology_changed() {
  return false;
}

size_t os::numa_get_groups_num() {
  return 1;
}

int os::numa_get_group_id() {
  return 0;
}

size_t os::numa_get_leaf_groups(int *ids, size_t size) {
  if (size > 0) {
    ids[0] = 0;
    return 1;
  }
  return 0;
}

bool os::get_page_info(char *start, page_info* info) {
  return false;
}

char *os::scan_pages(char *start, char* end, page_info* page_expected, page_info* page_found) {
  return end;
}

// Flags for reserve_shmatted_memory:
#define RESSHM_WISHADDR_OR_FAIL                     1
#define RESSHM_TRY_16M_PAGES                        2
#define RESSHM_16M_PAGES_OR_FAIL                    4

// Result of reserve_shmatted_memory:
struct shmatted_memory_info_t {
  char* addr;
  size_t pagesize;
  bool pinned;
};

// Reserve a section of shmatted memory.
// params:
// bytes [in]: size of memory, in bytes
// requested_addr [in]: wish address.
//                      NULL = no wish.
//                      If RESSHM_WISHADDR_OR_FAIL is set in flags and wish address cannot
//                      be obtained, function will fail. Otherwise wish address is treated as hint and
//                      another pointer is returned.
// flags [in]:          some flags. Valid flags are:
//                      RESSHM_WISHADDR_OR_FAIL - fail if wish address is given and cannot be obtained.
//                      RESSHM_TRY_16M_PAGES - try to allocate from 16M page pool
//                          (requires UseLargePages and Use16MPages)
//                      RESSHM_16M_PAGES_OR_FAIL - if you cannot allocate from 16M page pool, fail.
//                          Otherwise any other page size will do.
// p_info [out] :       holds information about the created shared memory segment.
static bool reserve_shmatted_memory(size_t bytes, char* requested_addr, int flags, shmatted_memory_info_t* p_info) {

  assert(p_info, "parameter error");

  // init output struct.
  p_info->addr = NULL;

  // neither should we be here for EXTSHM=ON.
  if (os::Aix::extshm()) {
    ShouldNotReachHere();
  }

  // extract flags. sanity checks.
  const bool wishaddr_or_fail =
    flags & RESSHM_WISHADDR_OR_FAIL;
  const bool try_16M_pages =
    flags & RESSHM_TRY_16M_PAGES;
  const bool f16M_pages_or_fail =
    flags & RESSHM_16M_PAGES_OR_FAIL;

  // first check: if a wish address is given and it is mandatory, but not aligned to segment boundary,
  // shmat will fail anyway, so save some cycles by failing right away
  if (requested_addr && ((uintptr_t)requested_addr % SIZE_256M == 0)) {
    if (wishaddr_or_fail) {
      return false;
    } else {
      requested_addr = NULL;
    }
  }

  char* addr = NULL;

  // Align size of shm up to the largest possible page size, to avoid errors later on when we try to change
  // pagesize dynamically.
  const size_t size = align_size_up(bytes, SIZE_16M);

  // reserve the shared segment
  int shmid = shmget(IPC_PRIVATE, size, IPC_CREAT | S_IRUSR | S_IWUSR);
  if (shmid == -1) {
    warning("shmget(.., %lld, ..) failed (errno: %d).", size, errno);
    return false;
  }

  // Important note:
  // It is very important that we, upon leaving this function, do not leave a shm segment alive.
  // We must right after attaching it remove it from the system. System V shm segments are global and
  // survive the process.
  // So, from here on: Do not assert. Do not return. Always do a "goto cleanup_shm".

  // try forcing the page size
  size_t pagesize = -1; // unknown so far

  if (UseLargePages) {

    struct shmid_ds shmbuf;
    memset(&shmbuf, 0, sizeof(shmbuf));

    // First, try to take from 16M page pool if...
    if (os::Aix::can_use_16M_pages()  // we can ...
        && Use16MPages                // we are not explicitly forbidden to do so (-XX:-Use16MPages)..
        && try_16M_pages) {           // caller wants us to.
      shmbuf.shm_pagesize = SIZE_16M;
      if (shmctl(shmid, SHM_PAGESIZE, &shmbuf) == 0) {
        pagesize = SIZE_16M;
      } else {
        warning("Failed to allocate %d 16M pages. 16M page pool might be exhausted. (shmctl failed with %d)",
                size / SIZE_16M, errno);
        if (f16M_pages_or_fail) {
          goto cleanup_shm;
        }
      }
    }

    // Nothing yet? Try setting 64K pages. Note that I never saw this fail, but in theory it might,
    // because the 64K page pool may also be exhausted.
    if (pagesize == -1) {
      shmbuf.shm_pagesize = SIZE_64K;
      if (shmctl(shmid, SHM_PAGESIZE, &shmbuf) == 0) {
        pagesize = SIZE_64K;
      } else {
        warning("Failed to allocate %d 64K pages. (shmctl failed with %d)",
                size / SIZE_64K, errno);
        // here I give up. leave page_size -1 - later, after attaching, we will query the
        // real page size of the attached memory. (in theory, it may be something different
        // from 4K if LDR_CNTRL SHM_PSIZE is set)
      }
    }
  }

  // sanity point
  assert(pagesize == -1 || pagesize == SIZE_16M || pagesize == SIZE_64K, "wrong page size");

  // Now attach the shared segment.
  addr = (char*) shmat(shmid, requested_addr, 0);
  if (addr == (char*)-1) {
    // How to handle attach failure:
    // If it failed for a specific wish address, tolerate this: in that case, if wish address was
    // mandatory, fail, if not, retry anywhere.
    // If it failed for any other reason, treat that as fatal error.
    addr = NULL;
    if (requested_addr) {
      if (wishaddr_or_fail) {
        goto cleanup_shm;
      } else {
        addr = (char*) shmat(shmid, NULL, 0);
        if (addr == (char*)-1) { // fatal
          addr = NULL;
          warning("shmat failed (errno: %d)", errno);
          goto cleanup_shm;
        }
      }
    } else { // fatal
      addr = NULL;
      warning("shmat failed (errno: %d)", errno);
      goto cleanup_shm;
    }
  }

  // sanity point
  assert(addr && addr != (char*) -1, "wrong address");

  // after successful Attach remove the segment - right away.
  if (::shmctl(shmid, IPC_RMID, NULL) == -1) {
    warning("shmctl(%u, IPC_RMID) failed (%d)\n", shmid, errno);
    guarantee(false, "failed to remove shared memory segment!");
  }
  shmid = -1;

  // query the real page size. In case setting the page size did not work (see above), the system
  // may have given us something other then 4K (LDR_CNTRL)
  {
    const size_t real_pagesize = os::Aix::query_pagesize(addr);
    if (pagesize != -1) {
      assert(pagesize == real_pagesize, "unexpected pagesize after shmat");
    } else {
      pagesize = real_pagesize;
    }
  }

  // Now register the reserved block with internal book keeping.
  LOCK_SHMBK
    const bool pinned = pagesize >= SIZE_16M ? true : false;
    ShmBkShmatedBlock* const p_block = new ShmBkShmatedBlock(AddrRange(addr, size), pagesize, pinned);
    assert(p_block, "");
    shmbk_register(p_block);
  UNLOCK_SHMBK

cleanup_shm:

  // if we have not done so yet, remove the shared memory segment. This is very important.
  if (shmid != -1) {
    if (::shmctl(shmid, IPC_RMID, NULL) == -1) {
      warning("shmctl(%u, IPC_RMID) failed (%d)\n", shmid, errno);
      guarantee(false, "failed to remove shared memory segment!");
    }
    shmid = -1;
  }

  // trace
  if (Verbose && !addr) {
    if (requested_addr != NULL) {
      warning("failed to shm-allocate 0x%llX bytes at wish address 0x%p.", size, requested_addr);
    } else {
      warning("failed to shm-allocate 0x%llX bytes at any address.", size);
    }
  }

  // hand info to caller
  if (addr) {
    p_info->addr = addr;
    p_info->pagesize = pagesize;
    p_info->pinned = pagesize == SIZE_16M ? true : false;
  }

  // sanity test:
  if (requested_addr && addr && wishaddr_or_fail) {
    guarantee(addr == requested_addr, "shmat error");
  }

  // just one more test to really make sure we have no dangling shm segments.
  guarantee(shmid == -1, "dangling shm segments");

  return addr ? true : false;

} // end: reserve_shmatted_memory

// Reserve memory using mmap. Behaves the same as reserve_shmatted_memory():
// will return NULL in case of an error.
static char* reserve_mmaped_memory(size_t bytes, char* requested_addr) {

  // if a wish address is given, but not aligned to 4K page boundary, mmap will fail.
  if (requested_addr && ((uintptr_t)requested_addr % os::vm_page_size() != 0)) {
    warning("Wish address 0x%p not aligned to page boundary.", requested_addr);
    return NULL;
  }

  const size_t size = align_size_up(bytes, SIZE_4K);

  // Note: MAP_SHARED (instead of MAP_PRIVATE) needed to be able to
  // msync(MS_INVALIDATE) (see os::uncommit_memory)
  int flags = MAP_ANONYMOUS | MAP_SHARED;

  // MAP_FIXED is needed to enforce requested_addr - manpage is vague about what
  // it means if wishaddress is given but MAP_FIXED is not set.
  //
  // Note however that this changes semantics in SPEC1170 mode insofar as MAP_FIXED
  // clobbers the address range, which is probably not what the caller wants. That's
  // why I assert here (again) that the SPEC1170 compat mode is off.
  // If we want to be able to run under SPEC1170, we have to do some porting and
  // testing.
  if (requested_addr != NULL) {
    assert(!os::Aix::xpg_sus_mode(), "SPEC1170 mode not allowed.");
    flags |= MAP_FIXED;
  }

  char* addr = (char*)::mmap(requested_addr, size, PROT_READ|PROT_WRITE|PROT_EXEC, flags, -1, 0);

  if (addr == MAP_FAILED) {
    // attach failed: tolerate for specific wish addresses. Not being able to attach
    // anywhere is a fatal error.
    if (requested_addr == NULL) {
      // It's ok to fail here if the machine has not enough memory.
      warning("mmap(NULL, 0x%llX, ..) failed (%d)", size, errno);
    }
    addr = NULL;
    goto cleanup_mmap;
  }

  // If we did request a specific address and that address was not available, fail.
  if (addr && requested_addr) {
    guarantee(addr == requested_addr, "unexpected");
  }

  // register this mmap'ed segment with book keeping
  LOCK_SHMBK
    ShmBkMappedBlock* const p_block = new ShmBkMappedBlock(AddrRange(addr, size));
    assert(p_block, "");
    shmbk_register(p_block);
  UNLOCK_SHMBK

cleanup_mmap:

  // trace
  if (Verbose) {
    if (addr) {
      fprintf(stderr, "mmap-allocated 0x%p .. 0x%p (0x%llX bytes)\n", addr, addr + bytes, bytes);
    }
    else {
      if (requested_addr != NULL) {
        warning("failed to mmap-allocate 0x%llX bytes at wish address 0x%p.", bytes, requested_addr);
      } else {
        warning("failed to mmap-allocate 0x%llX bytes at any address.", bytes);
      }
    }
  }

  return addr;

} // end: reserve_mmaped_memory

// Reserves and attaches a shared memory segment.
// Will assert if a wish address is given and could not be obtained.
char* os::pd_reserve_memory(size_t bytes, char* requested_addr, size_t alignment_hint) {
  return os::attempt_reserve_memory_at(bytes, requested_addr);
}

bool os::pd_release_memory(char* addr, size_t size) {

  // delegate to ShmBkBlock class which knows how to uncommit its memory.

  bool rc = false;
  LOCK_SHMBK
    ShmBkBlock* const block = shmbk_find_by_containing_address(addr);
    if (!block) {
      fprintf(stderr, "invalid pointer: 0x%p.\n", addr);
      shmbk_dump_info();
      assert(false, "invalid pointer");
      return false;
    }
    else if (!block->isSameRange(addr, size)) {
      if (block->getType() == ShmBkBlock::MMAP) {
        // Release only the same range or a the beginning or the end of a range.
        if (block->base() == addr && size < block->size()) {
          ShmBkMappedBlock* const b = new ShmBkMappedBlock(AddrRange(block->base() + size, block->size() - size));
          assert(b, "");
          shmbk_register(b);
          block->setAddrRange(AddrRange(addr, size));
        }
        else if (addr > block->base() && addr + size == block->base() + block->size()) {
          ShmBkMappedBlock* const b = new ShmBkMappedBlock(AddrRange(block->base(), block->size() - size));
          assert(b, "");
          shmbk_register(b);
          block->setAddrRange(AddrRange(addr, size));
        }
        else {
          fprintf(stderr, "invalid mmap range: 0x%p .. 0x%p.\n", addr, addr + size);
          shmbk_dump_info();
          assert(false, "invalid mmap range");
          return false;
        }
      }
      else {
        // Release only the same range. No partial release allowed.
        // Soften the requirement a bit, because the user may think he owns a smaller size
        // than the block is due to alignment etc.
        if (block->base() != addr || block->size() < size) {
          fprintf(stderr, "invalid shmget range: 0x%p .. 0x%p.\n", addr, addr + size);
          shmbk_dump_info();
          assert(false, "invalid shmget range");
          return false;
        }
      }
    }
    rc = block->release();
    assert(rc, "release failed");
    // remove block from bookkeeping
    shmbk_unregister(block);
    delete block;
  UNLOCK_SHMBK

  if (!rc) {
    warning("failed to released %lu bytes at 0x%p", size, addr);
  }

  return rc;
}

static bool checked_mprotect(char* addr, size_t size, int prot) {

  // Little problem here: if SPEC1170 behaviour is off, mprotect() on AIX will
  // not tell me if protection failed when trying to protect an un-protectable range.
  //
  // This means if the memory was allocated using shmget/shmat, protection wont work
  // but mprotect will still return 0:
  //
  // See http://publib.boulder.ibm.com/infocenter/pseries/v5r3/index.jsp?topic=/com.ibm.aix.basetechref/doc/basetrf1/mprotect.htm

  bool rc = ::mprotect(addr, size, prot) == 0 ? true : false;

  if (!rc) {
    const char* const s_errno = strerror(errno);
    warning("mprotect(" PTR_FORMAT "-" PTR_FORMAT ", 0x%X) failed (%s).", addr, addr + size, prot, s_errno);
    return false;
  }

  // mprotect success check
  //
  // Mprotect said it changed the protection but can I believe it?
  //
  // To be sure I need to check the protection afterwards. Try to
  // read from protected memory and check whether that causes a segfault.
  //
  if (!os::Aix::xpg_sus_mode()) {

    if (StubRoutines::SafeFetch32_stub()) {

      const bool read_protected =
        (SafeFetch32((int*)addr, 0x12345678) == 0x12345678 &&
         SafeFetch32((int*)addr, 0x76543210) == 0x76543210) ? true : false;

      if (prot & PROT_READ) {
        rc = !read_protected;
      } else {
        rc = read_protected;
      }
    }
  }
  if (!rc) {
    assert(false, "mprotect failed.");
  }
  return rc;
}

// Set protections specified
bool os::protect_memory(char* addr, size_t size, ProtType prot, bool is_committed) {
  unsigned int p = 0;
  switch (prot) {
  case MEM_PROT_NONE: p = PROT_NONE; break;
  case MEM_PROT_READ: p = PROT_READ; break;
  case MEM_PROT_RW:   p = PROT_READ|PROT_WRITE; break;
  case MEM_PROT_RWX:  p = PROT_READ|PROT_WRITE|PROT_EXEC; break;
  default:
    ShouldNotReachHere();
  }
  // is_committed is unused.
  return checked_mprotect(addr, size, p);
}

bool os::guard_memory(char* addr, size_t size) {
  return checked_mprotect(addr, size, PROT_NONE);
}

bool os::unguard_memory(char* addr, size_t size) {
  return checked_mprotect(addr, size, PROT_READ|PROT_WRITE|PROT_EXEC);
}

// Large page support

static size_t _large_page_size = 0;

// Enable large page support if OS allows that.
void os::large_page_init() {

  // Note: os::Aix::query_multipage_support must run first.

  if (!UseLargePages) {
    return;
  }

  if (!Aix::can_use_64K_pages()) {
    assert(!Aix::can_use_16M_pages(), "64K is a precondition for 16M.");
    UseLargePages = false;
    return;
  }

  if (!Aix::can_use_16M_pages() && Use16MPages) {
    fprintf(stderr, "Cannot use 16M pages. Please ensure that there is a 16M page pool "
            " and that the VM runs with CAP_BYPASS_RAC_VMM and CAP_PROPAGATE capabilities.\n");
  }

  // Do not report 16M page alignment as part of os::_page_sizes if we are
  // explicitly forbidden from using 16M pages. Doing so would increase the
  // alignment the garbage collector calculates with, slightly increasing
  // heap usage. We should only pay for 16M alignment if we really want to
  // use 16M pages.
  if (Use16MPages && Aix::can_use_16M_pages()) {
    _large_page_size = SIZE_16M;
    _page_sizes[0] = SIZE_16M;
    _page_sizes[1] = SIZE_64K;
    _page_sizes[2] = SIZE_4K;
    _page_sizes[3] = 0;
  } else if (Aix::can_use_64K_pages()) {
    _large_page_size = SIZE_64K;
    _page_sizes[0] = SIZE_64K;
    _page_sizes[1] = SIZE_4K;
    _page_sizes[2] = 0;
  }

  if (Verbose) {
    ("Default large page size is 0x%llX.", _large_page_size);
  }
} // end: os::large_page_init()

char* os::reserve_memory_special(size_t bytes, size_t alignment, char* req_addr, bool exec) {
  // "exec" is passed in but not used. Creating the shared image for
  // the code cache doesn't have an SHM_X executable permission to check.
  Unimplemented();
  return 0;
}

bool os::release_memory_special(char* base, size_t bytes) {
  // detaching the SHM segment will also delete it, see reserve_memory_special()
  Unimplemented();
  return false;
}

size_t os::large_page_size() {
  return _large_page_size;
}

bool os::can_commit_large_page_memory() {
  // Well, sadly we cannot commit anything at all (see comment in
  // os::commit_memory) but we claim to so we can make use of large pages
  return true;
}

bool os::can_execute_large_page_memory() {
  // We can do that
  return true;
}

// Reserve memory at an arbitrary address, only if that area is
// available (and not reserved for something else).
char* os::pd_attempt_reserve_memory_at(size_t bytes, char* requested_addr) {

  bool use_mmap = false;

  // mmap: smaller graining, no large page support
  // shm: large graining (256M), large page support, limited number of shm segments
  //
  // Prefer mmap wherever we either do not need large page support or have OS limits

  if (!UseLargePages || bytes < SIZE_16M) {
    use_mmap = true;
  }

  char* addr = NULL;
  if (use_mmap) {
    addr = reserve_mmaped_memory(bytes, requested_addr);
  } else {
    // shmat: wish address is mandatory, and do not try 16M pages here.
    shmatted_memory_info_t info;
    const int flags = RESSHM_WISHADDR_OR_FAIL;
    if (reserve_shmatted_memory(bytes, requested_addr, flags, &info)) {
      addr = info.addr;
    }
  }

  return addr;
}

size_t os::read(int fd, void *buf, unsigned int nBytes) {
  return ::read(fd, buf, nBytes);
}

size_t os::read_at(int fd, void *buf, unsigned int nBytes, jlong offset) {
  return ::pread(fd, buf, nBytes, offset);
}

void os::naked_short_sleep(jlong ms) {
  struct timespec req;

  assert(ms < 1000, "Un-interruptable sleep, short time use only");
  req.tv_sec = 0;
  if (ms > 0) {
    req.tv_nsec = (ms % 1000) * 1000000;
  }
  else {
    req.tv_nsec = 1;
  }

  nanosleep(&req, NULL);

  return;
}

// Sleep forever; naked call to OS-specific sleep; use with CAUTION
void os::infinite_sleep() {
  while (true) {    // sleep forever ...
    ::sleep(100);   // ... 100 seconds at a time
  }
}

// Used to convert frequent JVM_Yield() to nops
bool os::dont_yield() {
  return DontYieldALot;
}

void os::naked_yield() {
  sched_yield();
}

////////////////////////////////////////////////////////////////////////////////
// thread priority support

// From AIX manpage to pthread_setschedparam
// (see: http://publib.boulder.ibm.com/infocenter/pseries/v5r3/index.jsp?
//    topic=/com.ibm.aix.basetechref/doc/basetrf1/pthread_setschedparam.htm):
//
// "If schedpolicy is SCHED_OTHER, then sched_priority must be in the
// range from 40 to 80, where 40 is the least favored priority and 80
// is the most favored."
//
// (Actually, I doubt this even has an impact on AIX, as we do kernel
// scheduling there; however, this still leaves iSeries.)
//
// We use the same values for AIX and PASE.
int os::java_to_os_priority[CriticalPriority + 1] = {
  54,             // 0 Entry should never be used

  55,             // 1 MinPriority
  55,             // 2
  56,             // 3

  56,             // 4
  57,             // 5 NormPriority
  57,             // 6

  58,             // 7
  58,             // 8
  59,             // 9 NearMaxPriority

  60,             // 10 MaxPriority

  60              // 11 CriticalPriority
};

OSReturn os::set_native_priority(Thread* thread, int newpri) {
  if (!UseThreadPriorities) return OS_OK;
  pthread_t thr = thread->osthread()->pthread_id();
  int policy = SCHED_OTHER;
  struct sched_param param;
  param.sched_priority = newpri;
  int ret = pthread_setschedparam(thr, policy, &param);

  if (Verbose) {
    if (ret == 0) {
      fprintf(stderr, "changed priority of thread %d to %d\n", (int)thr, newpri);
    } else {
      fprintf(stderr, "Could not changed priority for thread %d to %d (error %d, %s)\n",
              (int)thr, newpri, ret, strerror(ret));
    }
  }
  return (ret == 0) ? OS_OK : OS_ERR;
}

OSReturn os::get_native_priority(const Thread* const thread, int *priority_ptr) {
  if (!UseThreadPriorities) {
    *priority_ptr = java_to_os_priority[NormPriority];
    return OS_OK;
  }
  pthread_t thr = thread->osthread()->pthread_id();
  int policy = SCHED_OTHER;
  struct sched_param param;
  int ret = pthread_getschedparam(thr, &policy, &param);
  *priority_ptr = param.sched_priority;

  return (ret == 0) ? OS_OK : OS_ERR;
}

// Hint to the underlying OS that a task switch would not be good.
// Void return because it's a hint and can fail.
void os::hint_no_preempt() {}

////////////////////////////////////////////////////////////////////////////////
// suspend/resume support

//  the low-level signal-based suspend/resume support is a remnant from the
//  old VM-suspension that used to be for java-suspension, safepoints etc,
//  within hotspot. Now there is a single use-case for this:
//    - calling get_thread_pc() on the VMThread by the flat-profiler task
//      that runs in the watcher thread.
//  The remaining code is greatly simplified from the more general suspension
//  code that used to be used.
//
//  The protocol is quite simple:
//  - suspend:
//      - sends a signal to the target thread
//      - polls the suspend state of the osthread using a yield loop
//      - target thread signal handler (SR_handler) sets suspend state
//        and blocks in sigsuspend until continued
//  - resume:
//      - sets target osthread state to continue
//      - sends signal to end the sigsuspend loop in the SR_handler
//
//  Note that the SR_lock plays no role in this suspend/resume protocol.
//

static void resume_clear_context(OSThread *osthread) {
  osthread->set_ucontext(NULL);
  osthread->set_siginfo(NULL);
}

static void suspend_save_context(OSThread *osthread, siginfo_t* siginfo, ucontext_t* context) {
  osthread->set_ucontext(context);
  osthread->set_siginfo(siginfo);
}

//
// Handler function invoked when a thread's execution is suspended or
// resumed. We have to be careful that only async-safe functions are
// called here (Note: most pthread functions are not async safe and
// should be avoided.)
//
// Note: sigwait() is a more natural fit than sigsuspend() from an
// interface point of view, but sigwait() prevents the signal hander
// from being run. libpthread would get very confused by not having
// its signal handlers run and prevents sigwait()'s use with the
// mutex granting granting signal.
//
// Currently only ever called on the VMThread and JavaThreads (PC sampling).
//
static void SR_handler(int sig, siginfo_t* siginfo, ucontext_t* context) {
  // Save and restore errno to avoid confusing native code with EINTR
  // after sigsuspend.
  int old_errno = errno;

  Thread* thread = Thread::current();
  OSThread* osthread = thread->osthread();
  assert(thread->is_VM_thread() || thread->is_Java_thread(), "Must be VMThread or JavaThread");

  os::SuspendResume::State current = osthread->sr.state();
  if (current == os::SuspendResume::SR_SUSPEND_REQUEST) {
    suspend_save_context(osthread, siginfo, context);

    // attempt to switch the state, we assume we had a SUSPEND_REQUEST
    os::SuspendResume::State state = osthread->sr.suspended();
    if (state == os::SuspendResume::SR_SUSPENDED) {
      sigset_t suspend_set;  // signals for sigsuspend()

      // get current set of blocked signals and unblock resume signal
      pthread_sigmask(SIG_BLOCK, NULL, &suspend_set);
      sigdelset(&suspend_set, SR_signum);

      // wait here until we are resumed
      while (1) {
        sigsuspend(&suspend_set);

        os::SuspendResume::State result = osthread->sr.running();
        if (result == os::SuspendResume::SR_RUNNING) {
          break;
        }
      }

    } else if (state == os::SuspendResume::SR_RUNNING) {
      // request was cancelled, continue
    } else {
      ShouldNotReachHere();
    }

    resume_clear_context(osthread);
  } else if (current == os::SuspendResume::SR_RUNNING) {
    // request was cancelled, continue
  } else if (current == os::SuspendResume::SR_WAKEUP_REQUEST) {
    // ignore
  } else {
    ShouldNotReachHere();
  }

  errno = old_errno;
}


static int SR_initialize() {
  struct sigaction act;
  char *s;
  // Get signal number to use for suspend/resume
  if ((s = ::getenv("_JAVA_SR_SIGNUM")) != 0) {
    int sig = ::strtol(s, 0, 10);
    if (sig > 0 || sig < NSIG) {
      SR_signum = sig;
    }
  }

  assert(SR_signum > SIGSEGV && SR_signum > SIGBUS,
        "SR_signum must be greater than max(SIGSEGV, SIGBUS), see 4355769");

  sigemptyset(&SR_sigset);
  sigaddset(&SR_sigset, SR_signum);

  // Set up signal handler for suspend/resume.
  act.sa_flags = SA_RESTART|SA_SIGINFO;
  act.sa_handler = (void (*)(int)) SR_handler;

  // SR_signum is blocked by default.
  // 4528190 - We also need to block pthread restart signal (32 on all
  // supported Linux platforms). Note that LinuxThreads need to block
  // this signal for all threads to work properly. So we don't have
  // to use hard-coded signal number when setting up the mask.
  pthread_sigmask(SIG_BLOCK, NULL, &act.sa_mask);

  if (sigaction(SR_signum, &act, 0) == -1) {
    return -1;
  }

  // Save signal flag
  os::Aix::set_our_sigflags(SR_signum, act.sa_flags);
  return 0;
}

static int SR_finalize() {
  return 0;
}

static int sr_notify(OSThread* osthread) {
  int status = pthread_kill(osthread->pthread_id(), SR_signum);
  assert_status(status == 0, status, "pthread_kill");
  return status;
}

// "Randomly" selected value for how long we want to spin
// before bailing out on suspending a thread, also how often
// we send a signal to a thread we want to resume
static const int RANDOMLY_LARGE_INTEGER = 1000000;
static const int RANDOMLY_LARGE_INTEGER2 = 100;

// returns true on success and false on error - really an error is fatal
// but this seems the normal response to library errors
static bool do_suspend(OSThread* osthread) {
  assert(osthread->sr.is_running(), "thread should be running");
  // mark as suspended and send signal

  if (osthread->sr.request_suspend() != os::SuspendResume::SR_SUSPEND_REQUEST) {
    // failed to switch, state wasn't running?
    ShouldNotReachHere();
    return false;
  }

  if (sr_notify(osthread) != 0) {
    // try to cancel, switch to running

    os::SuspendResume::State result = osthread->sr.cancel_suspend();
    if (result == os::SuspendResume::SR_RUNNING) {
      // cancelled
      return false;
    } else if (result == os::SuspendResume::SR_SUSPENDED) {
      // somehow managed to suspend
      return true;
    } else {
      ShouldNotReachHere();
      return false;
    }
  }

  // managed to send the signal and switch to SUSPEND_REQUEST, now wait for SUSPENDED

  for (int n = 0; !osthread->sr.is_suspended(); n++) {
    for (int i = 0; i < RANDOMLY_LARGE_INTEGER2 && !osthread->sr.is_suspended(); i++) {
      os::naked_yield();
    }

    // timeout, try to cancel the request
    if (n >= RANDOMLY_LARGE_INTEGER) {
      os::SuspendResume::State cancelled = osthread->sr.cancel_suspend();
      if (cancelled == os::SuspendResume::SR_RUNNING) {
        return false;
      } else if (cancelled == os::SuspendResume::SR_SUSPENDED) {
        return true;
      } else {
        ShouldNotReachHere();
        return false;
      }
    }
  }

  guarantee(osthread->sr.is_suspended(), "Must be suspended");
  return true;
}

static void do_resume(OSThread* osthread) {
  //assert(osthread->sr.is_suspended(), "thread should be suspended");

  if (osthread->sr.request_wakeup() != os::SuspendResume::SR_WAKEUP_REQUEST) {
    // failed to switch to WAKEUP_REQUEST
    ShouldNotReachHere();
    return;
  }

  while (!osthread->sr.is_running()) {
    if (sr_notify(osthread) == 0) {
      for (int n = 0; n < RANDOMLY_LARGE_INTEGER && !osthread->sr.is_running(); n++) {
        for (int i = 0; i < 100 && !osthread->sr.is_running(); i++) {
          os::naked_yield();
        }
      }
    } else {
      ShouldNotReachHere();
    }
  }

  guarantee(osthread->sr.is_running(), "Must be running!");
}

///////////////////////////////////////////////////////////////////////////////////
// signal handling (except suspend/resume)

// This routine may be used by user applications as a "hook" to catch signals.
// The user-defined signal handler must pass unrecognized signals to this
// routine, and if it returns true (non-zero), then the signal handler must
// return immediately. If the flag "abort_if_unrecognized" is true, then this
// routine will never retun false (zero), but instead will execute a VM panic
// routine kill the process.
//
// If this routine returns false, it is OK to call it again. This allows
// the user-defined signal handler to perform checks either before or after
// the VM performs its own checks. Naturally, the user code would be making
// a serious error if it tried to handle an exception (such as a null check
// or breakpoint) that the VM was generating for its own correct operation.
//
// This routine may recognize any of the following kinds of signals:
//   SIGBUS, SIGSEGV, SIGILL, SIGFPE, SIGQUIT, SIGPIPE, SIGXFSZ, SIGUSR1.
// It should be consulted by handlers for any of those signals.
//
// The caller of this routine must pass in the three arguments supplied
// to the function referred to in the "sa_sigaction" (not the "sa_handler")
// field of the structure passed to sigaction(). This routine assumes that
// the sa_flags field passed to sigaction() includes SA_SIGINFO and SA_RESTART.
//
// Note that the VM will print warnings if it detects conflicting signal
// handlers, unless invoked with the option "-XX:+AllowUserSignalHandlers".
//
extern "C" JNIEXPORT int
JVM_handle_aix_signal(int signo, siginfo_t* siginfo, void* ucontext, int abort_if_unrecognized);

// Set thread signal mask (for some reason on AIX sigthreadmask() seems
// to be the thing to call; documentation is not terribly clear about whether
// pthread_sigmask also works, and if it does, whether it does the same.
bool set_thread_signal_mask(int how, const sigset_t* set, sigset_t* oset) {
  const int rc = ::pthread_sigmask(how, set, oset);
  // return value semantics differ slightly for error case:
  // pthread_sigmask returns error number, sigthreadmask -1 and sets global errno
  // (so, pthread_sigmask is more theadsafe for error handling)
  // But success is always 0.
  return rc == 0 ? true : false;
}

// Function to unblock all signals which are, according
// to POSIX, typical program error signals. If they happen while being blocked,
// they typically will bring down the process immediately.
bool unblock_program_error_signals() {
  sigset_t set;
  ::sigemptyset(&set);
  ::sigaddset(&set, SIGILL);
  ::sigaddset(&set, SIGBUS);
  ::sigaddset(&set, SIGFPE);
  ::sigaddset(&set, SIGSEGV);
  return set_thread_signal_mask(SIG_UNBLOCK, &set, NULL);
}

// Renamed from 'signalHandler' to avoid collision with other shared libs.
void javaSignalHandler(int sig, siginfo_t* info, void* uc) {
  assert(info != NULL && uc != NULL, "it must be old kernel");

  // Never leave program error signals blocked;
  // on all our platforms they would bring down the process immediately when
  // getting raised while being blocked.
  unblock_program_error_signals();

  JVM_handle_aix_signal(sig, info, uc, true);
}


// This boolean allows users to forward their own non-matching signals
// to JVM_handle_aix_signal, harmlessly.
bool os::Aix::signal_handlers_are_installed = false;

// For signal-chaining
struct sigaction os::Aix::sigact[MAXSIGNUM];
unsigned int os::Aix::sigs = 0;
bool os::Aix::libjsig_is_loaded = false;
typedef struct sigaction *(*get_signal_t)(int);
get_signal_t os::Aix::get_signal_action = NULL;

struct sigaction* os::Aix::get_chained_signal_action(int sig) {
  struct sigaction *actp = NULL;

  if (libjsig_is_loaded) {
    // Retrieve the old signal handler from libjsig
    actp = (*get_signal_action)(sig);
  }
  if (actp == NULL) {
    // Retrieve the preinstalled signal handler from jvm
    actp = get_preinstalled_handler(sig);
  }

  return actp;
}

static bool call_chained_handler(struct sigaction *actp, int sig,
                                 siginfo_t *siginfo, void *context) {
  // Call the old signal handler
  if (actp->sa_handler == SIG_DFL) {
    // It's more reasonable to let jvm treat it as an unexpected exception
    // instead of taking the default action.
    return false;
  } else if (actp->sa_handler != SIG_IGN) {
    if ((actp->sa_flags & SA_NODEFER) == 0) {
      // automaticlly block the signal
      sigaddset(&(actp->sa_mask), sig);
    }

    sa_handler_t hand = NULL;
    sa_sigaction_t sa = NULL;
    bool siginfo_flag_set = (actp->sa_flags & SA_SIGINFO) != 0;
    // retrieve the chained handler
    if (siginfo_flag_set) {
      sa = actp->sa_sigaction;
    } else {
      hand = actp->sa_handler;
    }

    if ((actp->sa_flags & SA_RESETHAND) != 0) {
      actp->sa_handler = SIG_DFL;
    }

    // try to honor the signal mask
    sigset_t oset;
    pthread_sigmask(SIG_SETMASK, &(actp->sa_mask), &oset);

    // call into the chained handler
    if (siginfo_flag_set) {
      (*sa)(sig, siginfo, context);
    } else {
      (*hand)(sig);
    }

    // restore the signal mask
    pthread_sigmask(SIG_SETMASK, &oset, 0);
  }
  // Tell jvm's signal handler the signal is taken care of.
  return true;
}

bool os::Aix::chained_handler(int sig, siginfo_t* siginfo, void* context) {
  bool chained = false;
  // signal-chaining
  if (UseSignalChaining) {
    struct sigaction *actp = get_chained_signal_action(sig);
    if (actp != NULL) {
      chained = call_chained_handler(actp, sig, siginfo, context);
    }
  }
  return chained;
}

struct sigaction* os::Aix::get_preinstalled_handler(int sig) {
  if ((((unsigned int)1 << sig) & sigs) != 0) {
    return &sigact[sig];
  }
  return NULL;
}

void os::Aix::save_preinstalled_handler(int sig, struct sigaction& oldAct) {
  assert(sig > 0 && sig < MAXSIGNUM, "vm signal out of expected range");
  sigact[sig] = oldAct;
  sigs |= (unsigned int)1 << sig;
}

// for diagnostic
int os::Aix::sigflags[MAXSIGNUM];

int os::Aix::get_our_sigflags(int sig) {
  assert(sig > 0 && sig < MAXSIGNUM, "vm signal out of expected range");
  return sigflags[sig];
}

void os::Aix::set_our_sigflags(int sig, int flags) {
  assert(sig > 0 && sig < MAXSIGNUM, "vm signal out of expected range");
  sigflags[sig] = flags;
}

void os::Aix::set_signal_handler(int sig, bool set_installed) {
  // Check for overwrite.
  struct sigaction oldAct;
  sigaction(sig, (struct sigaction*)NULL, &oldAct);

  void* oldhand = oldAct.sa_sigaction
    ? CAST_FROM_FN_PTR(void*, oldAct.sa_sigaction)
    : CAST_FROM_FN_PTR(void*, oldAct.sa_handler);
  // Renamed 'signalHandler' to avoid collision with other shared libs.
  if (oldhand != CAST_FROM_FN_PTR(void*, SIG_DFL) &&
      oldhand != CAST_FROM_FN_PTR(void*, SIG_IGN) &&
      oldhand != CAST_FROM_FN_PTR(void*, (sa_sigaction_t)javaSignalHandler)) {
    if (AllowUserSignalHandlers || !set_installed) {
      // Do not overwrite; user takes responsibility to forward to us.
      return;
    } else if (UseSignalChaining) {
      // save the old handler in jvm
      save_preinstalled_handler(sig, oldAct);
      // libjsig also interposes the sigaction() call below and saves the
      // old sigaction on it own.
    } else {
      fatal(err_msg("Encountered unexpected pre-existing sigaction handler "
                    "%#lx for signal %d.", (long)oldhand, sig));
    }
  }

  struct sigaction sigAct;
  sigfillset(&(sigAct.sa_mask));
  if (!set_installed) {
    sigAct.sa_handler = SIG_DFL;
    sigAct.sa_flags = SA_RESTART;
  } else {
    // Renamed 'signalHandler' to avoid collision with other shared libs.
    sigAct.sa_sigaction = javaSignalHandler;
    sigAct.sa_flags = SA_SIGINFO|SA_RESTART;
  }
  // Save flags, which are set by ours
  assert(sig > 0 && sig < MAXSIGNUM, "vm signal out of expected range");
  sigflags[sig] = sigAct.sa_flags;

  int ret = sigaction(sig, &sigAct, &oldAct);
  assert(ret == 0, "check");

  void* oldhand2 = oldAct.sa_sigaction
                 ? CAST_FROM_FN_PTR(void*, oldAct.sa_sigaction)
                 : CAST_FROM_FN_PTR(void*, oldAct.sa_handler);
  assert(oldhand2 == oldhand, "no concurrent signal handler installation");
}

// install signal handlers for signals that HotSpot needs to
// handle in order to support Java-level exception handling.
void os::Aix::install_signal_handlers() {
  if (!signal_handlers_are_installed) {
    signal_handlers_are_installed = true;

    // signal-chaining
    typedef void (*signal_setting_t)();
    signal_setting_t begin_signal_setting = NULL;
    signal_setting_t end_signal_setting = NULL;
    begin_signal_setting = CAST_TO_FN_PTR(signal_setting_t,
                             dlsym(RTLD_DEFAULT, "JVM_begin_signal_setting"));
    if (begin_signal_setting != NULL) {
      end_signal_setting = CAST_TO_FN_PTR(signal_setting_t,
                             dlsym(RTLD_DEFAULT, "JVM_end_signal_setting"));
      get_signal_action = CAST_TO_FN_PTR(get_signal_t,
                            dlsym(RTLD_DEFAULT, "JVM_get_signal_action"));
      libjsig_is_loaded = true;
      assert(UseSignalChaining, "should enable signal-chaining");
    }
    if (libjsig_is_loaded) {
      // Tell libjsig jvm is setting signal handlers
      (*begin_signal_setting)();
    }

    set_signal_handler(SIGSEGV, true);
    set_signal_handler(SIGPIPE, true);
    set_signal_handler(SIGBUS, true);
    set_signal_handler(SIGILL, true);
    set_signal_handler(SIGFPE, true);
    set_signal_handler(SIGTRAP, true);
    set_signal_handler(SIGXFSZ, true);
    set_signal_handler(SIGDANGER, true);

    if (libjsig_is_loaded) {
      // Tell libjsig jvm finishes setting signal handlers
      (*end_signal_setting)();
    }

    // We don't activate signal checker if libjsig is in place, we trust ourselves
    // and if UserSignalHandler is installed all bets are off.
    // Log that signal checking is off only if -verbose:jni is specified.
    if (CheckJNICalls) {
      if (libjsig_is_loaded) {
        tty->print_cr("Info: libjsig is activated, all active signal checking is disabled");
        check_signals = false;
      }
      if (AllowUserSignalHandlers) {
        tty->print_cr("Info: AllowUserSignalHandlers is activated, all active signal checking is disabled");
        check_signals = false;
      }
      // need to initialize check_signal_done
      ::sigemptyset(&check_signal_done);
    }
  }
}

static const char* get_signal_handler_name(address handler,
                                           char* buf, int buflen) {
  int offset;
  bool found = os::dll_address_to_library_name(handler, buf, buflen, &offset);
  if (found) {
    // skip directory names
    const char *p1, *p2;
    p1 = buf;
    size_t len = strlen(os::file_separator());
    while ((p2 = strstr(p1, os::file_separator())) != NULL) p1 = p2 + len;
    // The way os::dll_address_to_library_name is implemented on Aix
    // right now, it always returns -1 for the offset which is not
    // terribly informative.
    // Will fix that. For now, omit the offset.
    jio_snprintf(buf, buflen, "%s", p1);
  } else {
    jio_snprintf(buf, buflen, PTR_FORMAT, handler);
  }
  return buf;
}

static void print_signal_handler(outputStream* st, int sig,
                                 char* buf, size_t buflen) {
  struct sigaction sa;
  sigaction(sig, NULL, &sa);

  st->print("%s: ", os::exception_name(sig, buf, buflen));

  address handler = (sa.sa_flags & SA_SIGINFO)
    ? CAST_FROM_FN_PTR(address, sa.sa_sigaction)
    : CAST_FROM_FN_PTR(address, sa.sa_handler);

  if (handler == CAST_FROM_FN_PTR(address, SIG_DFL)) {
    st->print("SIG_DFL");
  } else if (handler == CAST_FROM_FN_PTR(address, SIG_IGN)) {
    st->print("SIG_IGN");
  } else {
    st->print("[%s]", get_signal_handler_name(handler, buf, buflen));
  }

  // Print readable mask.
  st->print(", sa_mask[0]=");
  os::Posix::print_signal_set_short(st, &sa.sa_mask);

  address rh = VMError::get_resetted_sighandler(sig);
  // May be, handler was resetted by VMError?
  if (rh != NULL) {
    handler = rh;
    sa.sa_flags = VMError::get_resetted_sigflags(sig);
  }

  // Print textual representation of sa_flags.
  st->print(", sa_flags=");
  os::Posix::print_sa_flags(st, sa.sa_flags);

  // Check: is it our handler?
  if (handler == CAST_FROM_FN_PTR(address, (sa_sigaction_t)javaSignalHandler) ||
      handler == CAST_FROM_FN_PTR(address, (sa_sigaction_t)SR_handler)) {
    // It is our signal handler.
    // Check for flags, reset system-used one!
    if ((int)sa.sa_flags != os::Aix::get_our_sigflags(sig)) {
      st->print(", flags was changed from " PTR32_FORMAT ", consider using jsig library",
                os::Aix::get_our_sigflags(sig));
    }
  }
  st->cr();
}


#define DO_SIGNAL_CHECK(sig) \
  if (!sigismember(&check_signal_done, sig)) \
    os::Aix::check_signal_handler(sig)

// This method is a periodic task to check for misbehaving JNI applications
// under CheckJNI, we can add any periodic checks here

void os::run_periodic_checks() {

  if (check_signals == false) return;

  // SEGV and BUS if overridden could potentially prevent
  // generation of hs*.log in the event of a crash, debugging
  // such a case can be very challenging, so we absolutely
  // check the following for a good measure:
  DO_SIGNAL_CHECK(SIGSEGV);
  DO_SIGNAL_CHECK(SIGILL);
  DO_SIGNAL_CHECK(SIGFPE);
  DO_SIGNAL_CHECK(SIGBUS);
  DO_SIGNAL_CHECK(SIGPIPE);
  DO_SIGNAL_CHECK(SIGXFSZ);
  if (UseSIGTRAP) {
    DO_SIGNAL_CHECK(SIGTRAP);
  }
  DO_SIGNAL_CHECK(SIGDANGER);

  // ReduceSignalUsage allows the user to override these handlers
  // see comments at the very top and jvm_solaris.h
  if (!ReduceSignalUsage) {
    DO_SIGNAL_CHECK(SHUTDOWN1_SIGNAL);
    DO_SIGNAL_CHECK(SHUTDOWN2_SIGNAL);
    DO_SIGNAL_CHECK(SHUTDOWN3_SIGNAL);
    DO_SIGNAL_CHECK(BREAK_SIGNAL);
  }

  DO_SIGNAL_CHECK(SR_signum);
  DO_SIGNAL_CHECK(INTERRUPT_SIGNAL);
}

typedef int (*os_sigaction_t)(int, const struct sigaction *, struct sigaction *);

static os_sigaction_t os_sigaction = NULL;

void os::Aix::check_signal_handler(int sig) {
  char buf[O_BUFLEN];
  address jvmHandler = NULL;

  struct sigaction act;
  if (os_sigaction == NULL) {
    // only trust the default sigaction, in case it has been interposed
    os_sigaction = (os_sigaction_t)dlsym(RTLD_DEFAULT, "sigaction");
    if (os_sigaction == NULL) return;
  }

  os_sigaction(sig, (struct sigaction*)NULL, &act);

  address thisHandler = (act.sa_flags & SA_SIGINFO)
    ? CAST_FROM_FN_PTR(address, act.sa_sigaction)
    : CAST_FROM_FN_PTR(address, act.sa_handler);


  switch(sig) {
  case SIGSEGV:
  case SIGBUS:
  case SIGFPE:
  case SIGPIPE:
  case SIGILL:
  case SIGXFSZ:
    // Renamed 'signalHandler' to avoid collision with other shared libs.
    jvmHandler = CAST_FROM_FN_PTR(address, (sa_sigaction_t)javaSignalHandler);
    break;

  case SHUTDOWN1_SIGNAL:
  case SHUTDOWN2_SIGNAL:
  case SHUTDOWN3_SIGNAL:
  case BREAK_SIGNAL:
    jvmHandler = (address)user_handler();
    break;

  case INTERRUPT_SIGNAL:
    jvmHandler = CAST_FROM_FN_PTR(address, SIG_DFL);
    break;

  default:
    if (sig == SR_signum) {
      jvmHandler = CAST_FROM_FN_PTR(address, (sa_sigaction_t)SR_handler);
    } else {
      return;
    }
    break;
  }

  if (thisHandler != jvmHandler) {
    tty->print("Warning: %s handler ", exception_name(sig, buf, O_BUFLEN));
    tty->print("expected:%s", get_signal_handler_name(jvmHandler, buf, O_BUFLEN));
    tty->print_cr("  found:%s", get_signal_handler_name(thisHandler, buf, O_BUFLEN));
    // No need to check this sig any longer
    sigaddset(&check_signal_done, sig);
    // Running under non-interactive shell, SHUTDOWN2_SIGNAL will be reassigned SIG_IGN
    if (sig == SHUTDOWN2_SIGNAL && !isatty(fileno(stdin))) {
      tty->print_cr("Running in non-interactive shell, %s handler is replaced by shell",
                    exception_name(sig, buf, O_BUFLEN));
    }
  } else if (os::Aix::get_our_sigflags(sig) != 0 && (int)act.sa_flags != os::Aix::get_our_sigflags(sig)) {
    tty->print("Warning: %s handler flags ", exception_name(sig, buf, O_BUFLEN));
    tty->print("expected:" PTR32_FORMAT, os::Aix::get_our_sigflags(sig));
    tty->print_cr("  found:" PTR32_FORMAT, act.sa_flags);
    // No need to check this sig any longer
    sigaddset(&check_signal_done, sig);
  }

  // Dump all the signal
  if (sigismember(&check_signal_done, sig)) {
    print_signal_handlers(tty, buf, O_BUFLEN);
  }
}

extern bool signal_name(int signo, char* buf, size_t len);

const char* os::exception_name(int exception_code, char* buf, size_t size) {
  if (0 < exception_code && exception_code <= SIGRTMAX) {
    // signal
    if (!signal_name(exception_code, buf, size)) {
      jio_snprintf(buf, size, "SIG%d", exception_code);
    }
    return buf;
  } else {
    return NULL;
  }
}

// To install functions for atexit system call
extern "C" {
  static void perfMemory_exit_helper() {
    perfMemory_exit();
  }
}

// This is called _before_ the most of global arguments have been parsed.
void os::init(void) {
  // This is basic, we want to know if that ever changes.
  // (shared memory boundary is supposed to be a 256M aligned)
  assert(SHMLBA == ((uint64_t)0x10000000ULL)/*256M*/, "unexpected");

  // First off, we need to know whether we run on AIX or PASE, and
  // the OS level we run on.
  os::Aix::initialize_os_info();

  // Scan environment (SPEC1170 behaviour, etc)
  os::Aix::scan_environment();

  // Check which pages are supported by AIX.
  os::Aix::query_multipage_support();

  // Next, we need to initialize libo4 and libperfstat libraries.
  if (os::Aix::on_pase()) {
    os::Aix::initialize_libo4();
  } else {
    os::Aix::initialize_libperfstat();
  }

  // Reset the perfstat information provided by ODM.
  if (os::Aix::on_aix()) {
    libperfstat::perfstat_reset();
  }

  // Now initialze basic system properties. Note that for some of the values we
  // need libperfstat etc.
  os::Aix::initialize_system_info();

  // Initialize large page support.
  if (UseLargePages) {
    os::large_page_init();
    if (!UseLargePages) {
      // initialize os::_page_sizes
      _page_sizes[0] = Aix::page_size();
      _page_sizes[1] = 0;
      if (Verbose) {
        fprintf(stderr, "Large Page initialization failed: setting UseLargePages=0.\n");
      }
    }
  } else {
    // initialize os::_page_sizes
    _page_sizes[0] = Aix::page_size();
    _page_sizes[1] = 0;
  }

  // debug trace
  if (Verbose) {
    fprintf(stderr, "os::vm_page_size 0x%llX\n", os::vm_page_size());
    fprintf(stderr, "os::large_page_size 0x%llX\n", os::large_page_size());
    fprintf(stderr, "os::_page_sizes = ( ");
    for (int i = 0; _page_sizes[i]; i ++) {
      fprintf(stderr, " %s ", describe_pagesize(_page_sizes[i]));
    }
    fprintf(stderr, ")\n");
  }

  _initial_pid = getpid();

  clock_tics_per_sec = sysconf(_SC_CLK_TCK);

  init_random(1234567);

  ThreadCritical::initialize();

  // Main_thread points to the aboriginal thread.
  Aix::_main_thread = pthread_self();

  initial_time_count = os::elapsed_counter();
  pthread_mutex_init(&dl_mutex, NULL);
}

// this is called _after_ the global arguments have been parsed
jint os::init_2(void) {

  if (Verbose) {
    fprintf(stderr, "processor count: %d\n", os::_processor_count);
    fprintf(stderr, "physical memory: %lu\n", Aix::_physical_memory);
  }

  // initially build up the loaded dll map
  LoadedLibraries::reload();

  const int page_size = Aix::page_size();
  const int map_size = page_size;

  address map_address = (address) MAP_FAILED;
  const int prot  = PROT_READ;
  const int flags = MAP_PRIVATE|MAP_ANONYMOUS;

  // use optimized addresses for the polling page,
  // e.g. map it to a special 32-bit address.
  if (OptimizePollingPageLocation) {
    // architecture-specific list of address wishes:
    address address_wishes[] = {
      // AIX: addresses lower than 0x30000000 don't seem to work on AIX.
      // PPC64: all address wishes are non-negative 32 bit values where
      // the lower 16 bits are all zero. we can load these addresses
      // with a single ppc_lis instruction.
      (address) 0x30000000, (address) 0x31000000,
      (address) 0x32000000, (address) 0x33000000,
      (address) 0x40000000, (address) 0x41000000,
      (address) 0x42000000, (address) 0x43000000,
      (address) 0x50000000, (address) 0x51000000,
      (address) 0x52000000, (address) 0x53000000,
      (address) 0x60000000, (address) 0x61000000,
      (address) 0x62000000, (address) 0x63000000
    };
    int address_wishes_length = sizeof(address_wishes)/sizeof(address);

    // iterate over the list of address wishes:
    for (int i=0; i<address_wishes_length; i++) {
      // try to map with current address wish.
      // AIX: AIX needs MAP_FIXED if we provide an address and mmap will
      // fail if the address is already mapped.
      map_address = (address) ::mmap(address_wishes[i] - (ssize_t)page_size,
                                     map_size, prot,
                                     flags | MAP_FIXED,
                                     -1, 0);
      if (Verbose) {
        fprintf(stderr, "SafePoint Polling Page address: %p (wish) => %p\n",
                address_wishes[i], map_address + (ssize_t)page_size);
      }

      if (map_address + (ssize_t)page_size == address_wishes[i]) {
        // map succeeded and map_address is at wished address, exit loop.
        break;
      }

      if (map_address != (address) MAP_FAILED) {
        // map succeeded, but polling_page is not at wished address, unmap and continue.
        ::munmap(map_address, map_size);
        map_address = (address) MAP_FAILED;
      }
      // map failed, continue loop.
    }
  } // end OptimizePollingPageLocation

  if (map_address == (address) MAP_FAILED) {
    map_address = (address) ::mmap(NULL, map_size, prot, flags, -1, 0);
  }
  guarantee(map_address != MAP_FAILED, "os::init_2: failed to allocate polling page");
  os::set_polling_page(map_address);

  if (!UseMembar) {
    address mem_serialize_page = (address) ::mmap(NULL, Aix::page_size(), PROT_READ | PROT_WRITE, MAP_PRIVATE|MAP_ANONYMOUS, -1, 0);
    guarantee(mem_serialize_page != NULL, "mmap Failed for memory serialize page");
    os::set_memory_serialize_page(mem_serialize_page);

#ifndef PRODUCT
    if (Verbose && PrintMiscellaneous)
      tty->print("[Memory Serialize Page address: " INTPTR_FORMAT "]\n", (intptr_t)mem_serialize_page);
#endif
  }

  // initialize suspend/resume support - must do this before signal_sets_init()
  if (SR_initialize() != 0) {
    perror("SR_initialize failed");
    return JNI_ERR;
  }

  Aix::signal_sets_init();
  Aix::install_signal_handlers();

  // Check minimum allowable stack size for thread creation and to initialize
  // the java system classes, including StackOverflowError - depends on page
  // size. Add a page for compiler2 recursion in main thread.
  // Add in 2*BytesPerWord times page size to account for VM stack during
  // class initialization depending on 32 or 64 bit VM.
  os::Aix::min_stack_allowed = MAX2(os::Aix::min_stack_allowed,
            (size_t)(StackYellowPages+StackRedPages+StackShadowPages +
                     2*BytesPerWord COMPILER2_PRESENT(+1)) * Aix::page_size());

  size_t threadStackSizeInBytes = ThreadStackSize * K;
  if (threadStackSizeInBytes != 0 &&
      threadStackSizeInBytes < os::Aix::min_stack_allowed) {
        tty->print_cr("\nThe stack size specified is too small, "
                      "Specify at least %dk",
                      os::Aix::min_stack_allowed / K);
        return JNI_ERR;
  }

  // Make the stack size a multiple of the page size so that
  // the yellow/red zones can be guarded.
  // note that this can be 0, if no default stacksize was set
  JavaThread::set_stack_size_at_create(round_to(threadStackSizeInBytes, vm_page_size()));

  Aix::libpthread_init();

  if (MaxFDLimit) {
    // set the number of file descriptors to max. print out error
    // if getrlimit/setrlimit fails but continue regardless.
    struct rlimit nbr_files;
    int status = getrlimit(RLIMIT_NOFILE, &nbr_files);
    if (status != 0) {
      if (PrintMiscellaneous && (Verbose || WizardMode))
        perror("os::init_2 getrlimit failed");
    } else {
      nbr_files.rlim_cur = nbr_files.rlim_max;
      status = setrlimit(RLIMIT_NOFILE, &nbr_files);
      if (status != 0) {
        if (PrintMiscellaneous && (Verbose || WizardMode))
          perror("os::init_2 setrlimit failed");
      }
    }
  }

  if (PerfAllowAtExitRegistration) {
    // only register atexit functions if PerfAllowAtExitRegistration is set.
    // atexit functions can be delayed until process exit time, which
    // can be problematic for embedded VM situations. Embedded VMs should
    // call DestroyJavaVM() to assure that VM resources are released.

    // note: perfMemory_exit_helper atexit function may be removed in
    // the future if the appropriate cleanup code can be added to the
    // VM_Exit VMOperation's doit method.
    if (atexit(perfMemory_exit_helper) != 0) {
      warning("os::init_2 atexit(perfMemory_exit_helper) failed");
    }
  }

  return JNI_OK;
}

// Mark the polling page as unreadable
void os::make_polling_page_unreadable(void) {
  if (!guard_memory((char*)_polling_page, Aix::page_size())) {
    fatal("Could not disable polling page");
  }
};

// Mark the polling page as readable
void os::make_polling_page_readable(void) {
  // Changed according to os_linux.cpp.
  if (!checked_mprotect((char *)_polling_page, Aix::page_size(), PROT_READ)) {
    fatal(err_msg("Could not enable polling page at " PTR_FORMAT, _polling_page));
  }
};

int os::active_processor_count() {
  int online_cpus = ::sysconf(_SC_NPROCESSORS_ONLN);
  assert(online_cpus > 0 && online_cpus <= processor_count(), "sanity check");
  return online_cpus;
}

void os::set_native_thread_name(const char *name) {
  // Not yet implemented.
  return;
}

bool os::distribute_processes(uint length, uint* distribution) {
  // Not yet implemented.
  return false;
}

bool os::bind_to_processor(uint processor_id) {
  // Not yet implemented.
  return false;
}

void os::SuspendedThreadTask::internal_do_task() {
  if (do_suspend(_thread->osthread())) {
    SuspendedThreadTaskContext context(_thread, _thread->osthread()->ucontext());
    do_task(context);
    do_resume(_thread->osthread());
  }
}

class PcFetcher : public os::SuspendedThreadTask {
public:
  PcFetcher(Thread* thread) : os::SuspendedThreadTask(thread) {}
  ExtendedPC result();
protected:
  void do_task(const os::SuspendedThreadTaskContext& context);
private:
  ExtendedPC _epc;
};

ExtendedPC PcFetcher::result() {
  guarantee(is_done(), "task is not done yet.");
  return _epc;
}

void PcFetcher::do_task(const os::SuspendedThreadTaskContext& context) {
  Thread* thread = context.thread();
  OSThread* osthread = thread->osthread();
  if (osthread->ucontext() != NULL) {
    _epc = os::Aix::ucontext_get_pc((ucontext_t *) context.ucontext());
  } else {
    // NULL context is unexpected, double-check this is the VMThread.
    guarantee(thread->is_VM_thread(), "can only be called for VMThread");
  }
}

// Suspends the target using the signal mechanism and then grabs the PC before
// resuming the target. Used by the flat-profiler only
ExtendedPC os::get_thread_pc(Thread* thread) {
  // Make sure that it is called by the watcher for the VMThread.
  assert(Thread::current()->is_Watcher_thread(), "Must be watcher");
  assert(thread->is_VM_thread(), "Can only be called for VMThread");

  PcFetcher fetcher(thread);
  fetcher.run();
  return fetcher.result();
}

// Not neede on Aix.
// int os::Aix::safe_cond_timedwait(pthread_cond_t *_cond, pthread_mutex_t *_mutex, const struct timespec *_abstime) {
// }

////////////////////////////////////////////////////////////////////////////////
// debug support

static address same_page(address x, address y) {
  intptr_t page_bits = -os::vm_page_size();
  if ((intptr_t(x) & page_bits) == (intptr_t(y) & page_bits))
    return x;
  else if (x > y)
    return (address)(intptr_t(y) | ~page_bits) + 1;
  else
    return (address)(intptr_t(y) & page_bits);
}

bool os::find(address addr, outputStream* st) {

  st->print(PTR_FORMAT ": ", addr);

  const LoadedLibraryModule* lib = LoadedLibraries::find_for_text_address(addr);
  if (lib) {
    lib->print(st);
    return true;
  } else {
    lib = LoadedLibraries::find_for_data_address(addr);
    if (lib) {
      lib->print(st);
      return true;
    } else {
      st->print_cr("(outside any module)");
    }
  }

  return false;
}

////////////////////////////////////////////////////////////////////////////////
// misc

// This does not do anything on Aix. This is basically a hook for being
// able to use structured exception handling (thread-local exception filters)
// on, e.g., Win32.
void
os::os_exception_wrapper(java_call_t f, JavaValue* value, methodHandle* method,
                         JavaCallArguments* args, Thread* thread) {
  f(value, method, args, thread);
}

void os::print_statistics() {
}

int os::message_box(const char* title, const char* message) {
  int i;
  fdStream err(defaultStream::error_fd());
  for (i = 0; i < 78; i++) err.print_raw("=");
  err.cr();
  err.print_raw_cr(title);
  for (i = 0; i < 78; i++) err.print_raw("-");
  err.cr();
  err.print_raw_cr(message);
  for (i = 0; i < 78; i++) err.print_raw("=");
  err.cr();

  char buf[16];
  // Prevent process from exiting upon "read error" without consuming all CPU
  while (::read(0, buf, sizeof(buf)) <= 0) { ::sleep(100); }

  return buf[0] == 'y' || buf[0] == 'Y';
}

int os::stat(const char *path, struct stat *sbuf) {
  char pathbuf[MAX_PATH];
  if (strlen(path) > MAX_PATH - 1) {
    errno = ENAMETOOLONG;
    return -1;
  }
  os::native_path(strcpy(pathbuf, path));
  return ::stat(pathbuf, sbuf);
}

bool os::check_heap(bool force) {
  return true;
}

// Is a (classpath) directory empty?
bool os::dir_is_empty(const char* path) {
  DIR *dir = NULL;
  struct dirent *ptr;

  dir = opendir(path);
  if (dir == NULL) return true;

  /* Scan the directory */
  bool result = true;
  char buf[sizeof(struct dirent) + MAX_PATH];
  while (result && (ptr = ::readdir(dir)) != NULL) {
    if (strcmp(ptr->d_name, ".") != 0 && strcmp(ptr->d_name, "..") != 0) {
      result = false;
    }
  }
  closedir(dir);
  return result;
}

// This code originates from JDK's sysOpen and open64_w
// from src/solaris/hpi/src/system_md.c

int os::open(const char *path, int oflag, int mode) {

  if (strlen(path) > MAX_PATH - 1) {
    errno = ENAMETOOLONG;
    return -1;
  }
  int fd;

  fd = ::open64(path, oflag, mode);
  if (fd == -1) return -1;

  // If the open succeeded, the file might still be a directory.
  {
    struct stat64 buf64;
    int ret = ::fstat64(fd, &buf64);
    int st_mode = buf64.st_mode;

    if (ret != -1) {
      if ((st_mode & S_IFMT) == S_IFDIR) {
        errno = EISDIR;
        ::close(fd);
        return -1;
      }
    } else {
      ::close(fd);
      return -1;
    }
  }

  // All file descriptors that are opened in the JVM and not
  // specifically destined for a subprocess should have the
  // close-on-exec flag set. If we don't set it, then careless 3rd
  // party native code might fork and exec without closing all
  // appropriate file descriptors (e.g. as we do in closeDescriptors in
  // UNIXProcess.c), and this in turn might:
  //
  // - cause end-of-file to fail to be detected on some file
  //   descriptors, resulting in mysterious hangs, or
  //
  // - might cause an fopen in the subprocess to fail on a system
  //   suffering from bug 1085341.
  //
  // (Yes, the default setting of the close-on-exec flag is a Unix
  // design flaw.)
  //
  // See:
  // 1085341: 32-bit stdio routines should support file descriptors >255
  // 4843136: (process) pipe file descriptor from Runtime.exec not being closed
  // 6339493: (process) Runtime.exec does not close all file descriptors on Solaris 9
#ifdef FD_CLOEXEC
  {
    int flags = ::fcntl(fd, F_GETFD);
    if (flags != -1)
      ::fcntl(fd, F_SETFD, flags | FD_CLOEXEC);
  }
#endif

  return fd;
}


// create binary file, rewriting existing file if required
int os::create_binary_file(const char* path, bool rewrite_existing) {
  int oflags = O_WRONLY | O_CREAT;
  if (!rewrite_existing) {
    oflags |= O_EXCL;
  }
  return ::open64(path, oflags, S_IREAD | S_IWRITE);
}

// return current position of file pointer
jlong os::current_file_offset(int fd) {
  return (jlong)::lseek64(fd, (off64_t)0, SEEK_CUR);
}

// move file pointer to the specified offset
jlong os::seek_to_file_offset(int fd, jlong offset) {
  return (jlong)::lseek64(fd, (off64_t)offset, SEEK_SET);
}

// This code originates from JDK's sysAvailable
// from src/solaris/hpi/src/native_threads/src/sys_api_td.c

int os::available(int fd, jlong *bytes) {
  jlong cur, end;
  int mode;
  struct stat64 buf64;

  if (::fstat64(fd, &buf64) >= 0) {
    mode = buf64.st_mode;
    if (S_ISCHR(mode) || S_ISFIFO(mode) || S_ISSOCK(mode)) {
      // XXX: is the following call interruptible? If so, this might
      // need to go through the INTERRUPT_IO() wrapper as for other
      // blocking, interruptible calls in this file.
      int n;
      if (::ioctl(fd, FIONREAD, &n) >= 0) {
        *bytes = n;
        return 1;
      }
    }
  }
  if ((cur = ::lseek64(fd, 0L, SEEK_CUR)) == -1) {
    return 0;
  } else if ((end = ::lseek64(fd, 0L, SEEK_END)) == -1) {
    return 0;
  } else if (::lseek64(fd, cur, SEEK_SET) == -1) {
    return 0;
  }
  *bytes = end - cur;
  return 1;
}

// Map a block of memory.
char* os::pd_map_memory(int fd, const char* file_name, size_t file_offset,
                        char *addr, size_t bytes, bool read_only,
                        bool allow_exec) {
  Unimplemented();
  return NULL;
}


// Remap a block of memory.
char* os::pd_remap_memory(int fd, const char* file_name, size_t file_offset,
                          char *addr, size_t bytes, bool read_only,
                          bool allow_exec) {
  // same as map_memory() on this OS
  return os::map_memory(fd, file_name, file_offset, addr, bytes, read_only,
                        allow_exec);
}

// Unmap a block of memory.
bool os::pd_unmap_memory(char* addr, size_t bytes) {
  return munmap(addr, bytes) == 0;
}

// current_thread_cpu_time(bool) and thread_cpu_time(Thread*, bool)
// are used by JVM M&M and JVMTI to get user+sys or user CPU time
// of a thread.
//
// current_thread_cpu_time() and thread_cpu_time(Thread*) returns
// the fast estimate available on the platform.

jlong os::current_thread_cpu_time() {
  // return user + sys since the cost is the same
  const jlong n = os::thread_cpu_time(Thread::current(), true /* user + sys */);
  assert(n >= 0, "negative CPU time");
  return n;
}

jlong os::thread_cpu_time(Thread* thread) {
  // consistent with what current_thread_cpu_time() returns
  const jlong n = os::thread_cpu_time(thread, true /* user + sys */);
  assert(n >= 0, "negative CPU time");
  return n;
}

jlong os::current_thread_cpu_time(bool user_sys_cpu_time) {
  const jlong n = os::thread_cpu_time(Thread::current(), user_sys_cpu_time);
  assert(n >= 0, "negative CPU time");
  return n;
}

static bool thread_cpu_time_unchecked(Thread* thread, jlong* p_sys_time, jlong* p_user_time) {
  bool error = false;

  jlong sys_time = 0;
  jlong user_time = 0;

  // reimplemented using getthrds64().
  //
  // goes like this:
  // For the thread in question, get the kernel thread id. Then get the
  // kernel thread statistics using that id.
  //
  // This only works of course when no pthread scheduling is used,
  // ie there is a 1:1 relationship to kernel threads.
  // On AIX, see AIXTHREAD_SCOPE variable.

  pthread_t pthtid = thread->osthread()->pthread_id();

  // retrieve kernel thread id for the pthread:
  tid64_t tid = 0;
  struct __pthrdsinfo pinfo;
  // I just love those otherworldly IBM APIs which force me to hand down
  // dummy buffers for stuff I dont care for...
  char dummy[1];
  int dummy_size = sizeof(dummy);
  if (pthread_getthrds_np(&pthtid, PTHRDSINFO_QUERY_TID, &pinfo, sizeof(pinfo),
                          dummy, &dummy_size) == 0) {
    tid = pinfo.__pi_tid;
  } else {
    tty->print_cr("pthread_getthrds_np failed.");
    error = true;
  }

  // retrieve kernel timing info for that kernel thread
  if (!error) {
    struct thrdentry64 thrdentry;
    if (getthrds64(getpid(), &thrdentry, sizeof(thrdentry), &tid, 1) == 1) {
      sys_time = thrdentry.ti_ru.ru_stime.tv_sec * 1000000000LL + thrdentry.ti_ru.ru_stime.tv_usec * 1000LL;
      user_time = thrdentry.ti_ru.ru_utime.tv_sec * 1000000000LL + thrdentry.ti_ru.ru_utime.tv_usec * 1000LL;
    } else {
      tty->print_cr("pthread_getthrds_np failed.");
      error = true;
    }
  }

  if (p_sys_time) {
    *p_sys_time = sys_time;
  }

  if (p_user_time) {
    *p_user_time = user_time;
  }

  if (error) {
    return false;
  }

  return true;
}

jlong os::thread_cpu_time(Thread *thread, bool user_sys_cpu_time) {
  jlong sys_time;
  jlong user_time;

  if (!thread_cpu_time_unchecked(thread, &sys_time, &user_time)) {
    return -1;
  }

  return user_sys_cpu_time ? sys_time + user_time : user_time;
}

void os::current_thread_cpu_time_info(jvmtiTimerInfo *info_ptr) {
  info_ptr->max_value = ALL_64_BITS;       // will not wrap in less than 64 bits
  info_ptr->may_skip_backward = false;     // elapsed time not wall time
  info_ptr->may_skip_forward = false;      // elapsed time not wall time
  info_ptr->kind = JVMTI_TIMER_TOTAL_CPU;  // user+system time is returned
}

void os::thread_cpu_time_info(jvmtiTimerInfo *info_ptr) {
  info_ptr->max_value = ALL_64_BITS;       // will not wrap in less than 64 bits
  info_ptr->may_skip_backward = false;     // elapsed time not wall time
  info_ptr->may_skip_forward = false;      // elapsed time not wall time
  info_ptr->kind = JVMTI_TIMER_TOTAL_CPU;  // user+system time is returned
}

bool os::is_thread_cpu_time_supported() {
  return true;
}

// System loadavg support. Returns -1 if load average cannot be obtained.
// For now just return the system wide load average (no processor sets).
int os::loadavg(double values[], int nelem) {

  // Implemented using libperfstat on AIX.

  guarantee(nelem >= 0 && nelem <= 3, "argument error");
  guarantee(values, "argument error");

  if (os::Aix::on_pase()) {
    Unimplemented();
    return -1;
  } else {
    // AIX: use libperfstat
    //
    // See also:
    // http://publib.boulder.ibm.com/infocenter/pseries/v5r3/index.jsp?topic=/com.ibm.aix.basetechref/doc/basetrf1/perfstat_cputot.htm
    // /usr/include/libperfstat.h:

    // Use the already AIX version independent get_cpuinfo.
    os::Aix::cpuinfo_t ci;
    if (os::Aix::get_cpuinfo(&ci)) {
      for (int i = 0; i < nelem; i++) {
        values[i] = ci.loadavg[i];
      }
    } else {
      return -1;
    }
    return nelem;
  }
}

void os::pause() {
  char filename[MAX_PATH];
  if (PauseAtStartupFile && PauseAtStartupFile[0]) {
    jio_snprintf(filename, MAX_PATH, PauseAtStartupFile);
  } else {
    jio_snprintf(filename, MAX_PATH, "./vm.paused.%d", current_process_id());
  }

  int fd = ::open(filename, O_WRONLY | O_CREAT | O_TRUNC, 0666);
  if (fd != -1) {
    struct stat buf;
    ::close(fd);
    while (::stat(filename, &buf) == 0) {
      (void)::poll(NULL, 0, 100);
    }
  } else {
    jio_fprintf(stderr,
      "Could not open pause file '%s', continuing immediately.\n", filename);
  }
}

bool os::Aix::is_primordial_thread() {
  if (pthread_self() == (pthread_t)1) {
    return true;
  } else {
    return false;
  }
}

// OS recognitions (PASE/AIX, OS level) call this before calling any
// one of Aix::on_pase(), Aix::os_version() static
void os::Aix::initialize_os_info() {

  assert(_on_pase == -1 && _os_version == -1, "already called.");

  struct utsname uts;
  memset(&uts, 0, sizeof(uts));
  strcpy(uts.sysname, "?");
  if (::uname(&uts) == -1) {
    fprintf(stderr, "uname failed (%d)\n", errno);
    guarantee(0, "Could not determine whether we run on AIX or PASE");
  } else {
    if (Verbose) {
      fprintf(stderr,"uname says: sysname \"%s\" version \"%s\" release \"%s\" "
              "node \"%s\" machine \"%s\"\n",
              uts.sysname, uts.version, uts.release, uts.nodename, uts.machine);
    }
    const int major = atoi(uts.version);
    assert(major > 0, "invalid OS version");
    const int minor = atoi(uts.release);
    assert(minor > 0, "invalid OS release");
    _os_version = (major << 8) | minor;
    if (strcmp(uts.sysname, "OS400") == 0) {
      Unimplemented();
    } else if (strcmp(uts.sysname, "AIX") == 0) {
      // We run on AIX. We do not support versions older than AIX 5.3.
      _on_pase = 0;
      if (_os_version < 0x0503) {
        fprintf(stderr, "AIX release older than AIX 5.3 not supported.\n");
        assert(false, "AIX release too old.");
      } else {
        if (Verbose) {
          fprintf(stderr, "We run on AIX %d.%d\n", major, minor);
        }
      }
    } else {
      assert(false, "unknown OS");
    }
  }

  guarantee(_on_pase != -1 && _os_version, "Could not determine AIX/OS400 release");

} // end: os::Aix::initialize_os_info()

// Scan environment for important settings which might effect the VM.
// Trace out settings. Warn about invalid settings and/or correct them.
//
// Must run after os::Aix::initialue_os_info().
void os::Aix::scan_environment() {

  char* p;
  int rc;

  // Warn explicity if EXTSHM=ON is used. That switch changes how
  // System V shared memory behaves. One effect is that page size of
  // shared memory cannot be change dynamically, effectivly preventing
  // large pages from working.
  // This switch was needed on AIX 32bit, but on AIX 64bit the general
  // recommendation is (in OSS notes) to switch it off.
  p = ::getenv("EXTSHM");
  if (Verbose) {
    fprintf(stderr, "EXTSHM=%s.\n", p ? p : "<unset>");
  }
  if (p && strcmp(p, "ON") == 0) {
    fprintf(stderr, "Unsupported setting: EXTSHM=ON. Large Page support will be disabled.\n");
    _extshm = 1;
  } else {
    _extshm = 0;
  }

  // SPEC1170 behaviour: will change the behaviour of a number of POSIX APIs.
  // Not tested, not supported.
  //
  // Note that it might be worth the trouble to test and to require it, if only to
  // get useful return codes for mprotect.
  //
  // Note: Setting XPG_SUS_ENV in the process is too late. Must be set earlier (before
  // exec() ? before loading the libjvm ? ....)
  p = ::getenv("XPG_SUS_ENV");
  if (Verbose) {
    fprintf(stderr, "XPG_SUS_ENV=%s.\n", p ? p : "<unset>");
  }
  if (p && strcmp(p, "ON") == 0) {
    _xpg_sus_mode = 1;
    fprintf(stderr, "Unsupported setting: XPG_SUS_ENV=ON\n");
    // This is not supported. Worst of all, it changes behaviour of mmap MAP_FIXED to
    // clobber address ranges. If we ever want to support that, we have to do some
    // testing first.
    guarantee(false, "XPG_SUS_ENV=ON not supported");
  } else {
    _xpg_sus_mode = 0;
  }

  // Switch off AIX internal (pthread) guard pages. This has
  // immediate effect for any pthread_create calls which follow.
  p = ::getenv("AIXTHREAD_GUARDPAGES");
  if (Verbose) {
    fprintf(stderr, "AIXTHREAD_GUARDPAGES=%s.\n", p ? p : "<unset>");
    fprintf(stderr, "setting AIXTHREAD_GUARDPAGES=0.\n");
  }
  rc = ::putenv("AIXTHREAD_GUARDPAGES=0");
  guarantee(rc == 0, "");

} // end: os::Aix::scan_environment()

// PASE: initialize the libo4 library (AS400 PASE porting library).
void os::Aix::initialize_libo4() {
  Unimplemented();
}

// AIX: initialize the libperfstat library (we load this dynamically
// because it is only available on AIX.
void os::Aix::initialize_libperfstat() {

  assert(os::Aix::on_aix(), "AIX only");

  if (!libperfstat::init()) {
    fprintf(stderr, "libperfstat initialization failed.\n");
    assert(false, "libperfstat initialization failed");
  } else {
    if (Verbose) {
      fprintf(stderr, "libperfstat initialized.\n");
    }
  }
} // end: os::Aix::initialize_libperfstat

/////////////////////////////////////////////////////////////////////////////
// thread stack

// function to query the current stack size using pthread_getthrds_np
//
// ! do not change anything here unless you know what you are doing !
static void query_stack_dimensions(address* p_stack_base, size_t* p_stack_size) {

  // This only works when invoked on a pthread. As we agreed not to use
  // primordial threads anyway, I assert here
  guarantee(!os::Aix::is_primordial_thread(), "not allowed on the primordial thread");

  // information about this api can be found (a) in the pthread.h header and
  // (b) in http://publib.boulder.ibm.com/infocenter/pseries/v5r3/index.jsp?topic=/com.ibm.aix.basetechref/doc/basetrf1/pthread_getthrds_np.htm
  //
  // The use of this API to find out the current stack is kind of undefined.
  // But after a lot of tries and asking IBM about it, I concluded that it is safe
  // enough for cases where I let the pthread library create its stacks. For cases
  // where I create an own stack and pass this to pthread_create, it seems not to
  // work (the returned stack size in that case is 0).

  pthread_t tid = pthread_self();
  struct __pthrdsinfo pinfo;
  char dummy[1]; // we only need this to satisfy the api and to not get E
  int dummy_size = sizeof(dummy);

  memset(&pinfo, 0, sizeof(pinfo));

  const int rc = pthread_getthrds_np (&tid, PTHRDSINFO_QUERY_ALL, &pinfo,
                                      sizeof(pinfo), dummy, &dummy_size);

  if (rc != 0) {
    fprintf(stderr, "pthread_getthrds_np failed (%d)\n", rc);
    guarantee(0, "pthread_getthrds_np failed");
  }

  guarantee(pinfo.__pi_stackend, "returned stack base invalid");

  // the following can happen when invoking pthread_getthrds_np on a pthread running on a user provided stack
  // (when handing down a stack to pthread create, see pthread_attr_setstackaddr).
  // Not sure what to do here - I feel inclined to forbid this use case completely.
  guarantee(pinfo.__pi_stacksize, "returned stack size invalid");

  // On AIX, stacks are not necessarily page aligned so round the base and size accordingly
  if (p_stack_base) {
    (*p_stack_base) = (address) align_size_up((intptr_t)pinfo.__pi_stackend, os::Aix::stack_page_size());
  }

  if (p_stack_size) {
    (*p_stack_size) = pinfo.__pi_stacksize - os::Aix::stack_page_size();
  }

#ifndef PRODUCT
  if (Verbose) {
    fprintf(stderr,
            "query_stack_dimensions() -> real stack_base=" INTPTR_FORMAT ", real stack_addr=" INTPTR_FORMAT
            ", real stack_size=" INTPTR_FORMAT
            ", stack_base=" INTPTR_FORMAT ", stack_size=" INTPTR_FORMAT "\n",
            (intptr_t)pinfo.__pi_stackend, (intptr_t)pinfo.__pi_stackaddr, pinfo.__pi_stacksize,
            (intptr_t)align_size_up((intptr_t)pinfo.__pi_stackend, os::Aix::stack_page_size()),
            pinfo.__pi_stacksize - os::Aix::stack_page_size());
  }
#endif

} // end query_stack_dimensions

// get the current stack base from the OS (actually, the pthread library)
address os::current_stack_base() {
  address p;
  query_stack_dimensions(&p, 0);
  return p;
}

// get the current stack size from the OS (actually, the pthread library)
size_t os::current_stack_size() {
  size_t s;
  query_stack_dimensions(0, &s);
  return s;
}

// Refer to the comments in os_solaris.cpp park-unpark.
//
// Beware -- Some versions of NPTL embody a flaw where pthread_cond_timedwait() can
// hang indefinitely. For instance NPTL 0.60 on 2.4.21-4ELsmp is vulnerable.
// For specifics regarding the bug see GLIBC BUGID 261237 :
//    http://www.mail-archive.com/debian-glibc@lists.debian.org/msg10837.html.
// Briefly, pthread_cond_timedwait() calls with an expiry time that's not in the future
// will either hang or corrupt the condvar, resulting in subsequent hangs if the condvar
// is used. (The simple C test-case provided in the GLIBC bug report manifests the
// hang). The JVM is vulernable via sleep(), Object.wait(timo), LockSupport.parkNanos()
// and monitorenter when we're using 1-0 locking. All those operations may result in
// calls to pthread_cond_timedwait(). Using LD_ASSUME_KERNEL to use an older version
// of libpthread avoids the problem, but isn't practical.
//
// Possible remedies:
//
// 1.   Establish a minimum relative wait time. 50 to 100 msecs seems to work.
//      This is palliative and probabilistic, however. If the thread is preempted
//      between the call to compute_abstime() and pthread_cond_timedwait(), more
//      than the minimum period may have passed, and the abstime may be stale (in the
//      past) resultin in a hang. Using this technique reduces the odds of a hang
//      but the JVM is still vulnerable, particularly on heavily loaded systems.
//
// 2.   Modify park-unpark to use per-thread (per ParkEvent) pipe-pairs instead
//      of the usual flag-condvar-mutex idiom. The write side of the pipe is set
//      NDELAY. unpark() reduces to write(), park() reduces to read() and park(timo)
//      reduces to poll()+read(). This works well, but consumes 2 FDs per extant
//      thread.
//
// 3.   Embargo pthread_cond_timedwait() and implement a native "chron" thread
//      that manages timeouts. We'd emulate pthread_cond_timedwait() by enqueuing
//      a timeout request to the chron thread and then blocking via pthread_cond_wait().
//      This also works well. In fact it avoids kernel-level scalability impediments
//      on certain platforms that don't handle lots of active pthread_cond_timedwait()
//      timers in a graceful fashion.
//
// 4.   When the abstime value is in the past it appears that control returns
//      correctly from pthread_cond_timedwait(), but the condvar is left corrupt.
//      Subsequent timedwait/wait calls may hang indefinitely. Given that, we
//      can avoid the problem by reinitializing the condvar -- by cond_destroy()
//      followed by cond_init() -- after all calls to pthread_cond_timedwait().
//      It may be possible to avoid reinitialization by checking the return
//      value from pthread_cond_timedwait(). In addition to reinitializing the
//      condvar we must establish the invariant that cond_signal() is only called
//      within critical sections protected by the adjunct mutex. This prevents
//      cond_signal() from "seeing" a condvar that's in the midst of being
//      reinitialized or that is corrupt. Sadly, this invariant obviates the
//      desirable signal-after-unlock optimization that avoids futile context switching.
//
//      I'm also concerned that some versions of NTPL might allocate an auxilliary
//      structure when a condvar is used or initialized. cond_destroy() would
//      release the helper structure. Our reinitialize-after-timedwait fix
//      put excessive stress on malloc/free and locks protecting the c-heap.
//
// We currently use (4). See the WorkAroundNTPLTimedWaitHang flag.
// It may be possible to refine (4) by checking the kernel and NTPL verisons
// and only enabling the work-around for vulnerable environments.

// utility to compute the abstime argument to timedwait:
// millis is the relative timeout time
// abstime will be the absolute timeout time
// TODO: replace compute_abstime() with unpackTime()

static struct timespec* compute_abstime(timespec* abstime, jlong millis) {
  if (millis < 0) millis = 0;
  struct timeval now;
  int status = gettimeofday(&now, NULL);
  assert(status == 0, "gettimeofday");
  jlong seconds = millis / 1000;
  millis %= 1000;
  if (seconds > 50000000) { // see man cond_timedwait(3T)
    seconds = 50000000;
  }
  abstime->tv_sec = now.tv_sec  + seconds;
  long       usec = now.tv_usec + millis * 1000;
  if (usec >= 1000000) {
    abstime->tv_sec += 1;
    usec -= 1000000;
  }
  abstime->tv_nsec = usec * 1000;
  return abstime;
}


// Test-and-clear _Event, always leaves _Event set to 0, returns immediately.
// Conceptually TryPark() should be equivalent to park(0).

int os::PlatformEvent::TryPark() {
  for (;;) {
    const int v = _Event;
    guarantee ((v == 0) || (v == 1), "invariant");
    if (Atomic::cmpxchg (0, &_Event, v) == v) return v;
  }
}

void os::PlatformEvent::park() {       // AKA "down()"
  // Invariant: Only the thread associated with the Event/PlatformEvent
  // may call park().
  // TODO: assert that _Assoc != NULL or _Assoc == Self
  int v;
  for (;;) {
    v = _Event;
    if (Atomic::cmpxchg (v-1, &_Event, v) == v) break;
  }
  guarantee (v >= 0, "invariant");
  if (v == 0) {
    // Do this the hard way by blocking ...
    int status = pthread_mutex_lock(_mutex);
    assert_status(status == 0, status, "mutex_lock");
    guarantee (_nParked == 0, "invariant");
    ++ _nParked;
    while (_Event < 0) {
      status = pthread_cond_wait(_cond, _mutex);
      assert_status(status == 0 || status == ETIMEDOUT, status, "cond_timedwait");
    }
    -- _nParked;

    // In theory we could move the ST of 0 into _Event past the unlock(),
    // but then we'd need a MEMBAR after the ST.
    _Event = 0;
    status = pthread_mutex_unlock(_mutex);
    assert_status(status == 0, status, "mutex_unlock");
  }
  guarantee (_Event >= 0, "invariant");
}

int os::PlatformEvent::park(jlong millis) {
  guarantee (_nParked == 0, "invariant");

  int v;
  for (;;) {
    v = _Event;
    if (Atomic::cmpxchg (v-1, &_Event, v) == v) break;
  }
  guarantee (v >= 0, "invariant");
  if (v != 0) return OS_OK;

  // We do this the hard way, by blocking the thread.
  // Consider enforcing a minimum timeout value.
  struct timespec abst;
  compute_abstime(&abst, millis);

  int ret = OS_TIMEOUT;
  int status = pthread_mutex_lock(_mutex);
  assert_status(status == 0, status, "mutex_lock");
  guarantee (_nParked == 0, "invariant");
  ++_nParked;

  // Object.wait(timo) will return because of
  // (a) notification
  // (b) timeout
  // (c) thread.interrupt
  //
  // Thread.interrupt and object.notify{All} both call Event::set.
  // That is, we treat thread.interrupt as a special case of notification.
  // We ignore spurious OS wakeups unless FilterSpuriousWakeups is false.
  // We assume all ETIME returns are valid.
  //
  // TODO: properly differentiate simultaneous notify+interrupt.
  // In that case, we should propagate the notify to another waiter.

  while (_Event < 0) {
    status = pthread_cond_timedwait(_cond, _mutex, &abst);
    assert_status(status == 0 || status == ETIMEDOUT,
          status, "cond_timedwait");
    if (!FilterSpuriousWakeups) break;         // previous semantics
    if (status == ETIMEDOUT) break;
    // We consume and ignore EINTR and spurious wakeups.
  }
  --_nParked;
  if (_Event >= 0) {
     ret = OS_OK;
  }
  _Event = 0;
  status = pthread_mutex_unlock(_mutex);
  assert_status(status == 0, status, "mutex_unlock");
  assert (_nParked == 0, "invariant");
  return ret;
}

void os::PlatformEvent::unpark() {
  int v, AnyWaiters;
  for (;;) {
    v = _Event;
    if (v > 0) {
      // The LD of _Event could have reordered or be satisfied
      // by a read-aside from this processor's write buffer.
      // To avoid problems execute a barrier and then
      // ratify the value.
      OrderAccess::fence();
      if (_Event == v) return;
      continue;
    }
    if (Atomic::cmpxchg (v+1, &_Event, v) == v) break;
  }
  if (v < 0) {
    // Wait for the thread associated with the event to vacate
    int status = pthread_mutex_lock(_mutex);
    assert_status(status == 0, status, "mutex_lock");
    AnyWaiters = _nParked;

    if (AnyWaiters != 0) {
      // We intentional signal *after* dropping the lock
      // to avoid a common class of futile wakeups.
      status = pthread_cond_signal(_cond);
      assert_status(status == 0, status, "cond_signal");
    }
    // Mutex should be locked for pthread_cond_signal(_cond).
    status = pthread_mutex_unlock(_mutex);
    assert_status(status == 0, status, "mutex_unlock");
  }

  // Note that we signal() _after dropping the lock for "immortal" Events.
  // This is safe and avoids a common class of futile wakeups. In rare
  // circumstances this can cause a thread to return prematurely from
  // cond_{timed}wait() but the spurious wakeup is benign and the victim will
  // simply re-test the condition and re-park itself.
}


// JSR166
// -------------------------------------------------------

//
// The solaris and linux implementations of park/unpark are fairly
// conservative for now, but can be improved. They currently use a
// mutex/condvar pair, plus a a count.
// Park decrements count if > 0, else does a condvar wait. Unpark
// sets count to 1 and signals condvar. Only one thread ever waits
// on the condvar. Contention seen when trying to park implies that someone
// is unparking you, so don't wait. And spurious returns are fine, so there
// is no need to track notifications.
//

#define MAX_SECS 100000000
//
// This code is common to linux and solaris and will be moved to a
// common place in dolphin.
//
// The passed in time value is either a relative time in nanoseconds
// or an absolute time in milliseconds. Either way it has to be unpacked
// into suitable seconds and nanoseconds components and stored in the
// given timespec structure.
// Given time is a 64-bit value and the time_t used in the timespec is only
// a signed-32-bit value (except on 64-bit Linux) we have to watch for
// overflow if times way in the future are given. Further on Solaris versions
// prior to 10 there is a restriction (see cond_timedwait) that the specified
// number of seconds, in abstime, is less than current_time + 100,000,000.
// As it will be 28 years before "now + 100000000" will overflow we can
// ignore overflow and just impose a hard-limit on seconds using the value
// of "now + 100,000,000". This places a limit on the timeout of about 3.17
// years from "now".
//

static void unpackTime(timespec* absTime, bool isAbsolute, jlong time) {
  assert (time > 0, "convertTime");

  struct timeval now;
  int status = gettimeofday(&now, NULL);
  assert(status == 0, "gettimeofday");

  time_t max_secs = now.tv_sec + MAX_SECS;

  if (isAbsolute) {
    jlong secs = time / 1000;
    if (secs > max_secs) {
      absTime->tv_sec = max_secs;
    }
    else {
      absTime->tv_sec = secs;
    }
    absTime->tv_nsec = (time % 1000) * NANOSECS_PER_MILLISEC;
  }
  else {
    jlong secs = time / NANOSECS_PER_SEC;
    if (secs >= MAX_SECS) {
      absTime->tv_sec = max_secs;
      absTime->tv_nsec = 0;
    }
    else {
      absTime->tv_sec = now.tv_sec + secs;
      absTime->tv_nsec = (time % NANOSECS_PER_SEC) + now.tv_usec*1000;
      if (absTime->tv_nsec >= NANOSECS_PER_SEC) {
        absTime->tv_nsec -= NANOSECS_PER_SEC;
        ++absTime->tv_sec; // note: this must be <= max_secs
      }
    }
  }
  assert(absTime->tv_sec >= 0, "tv_sec < 0");
  assert(absTime->tv_sec <= max_secs, "tv_sec > max_secs");
  assert(absTime->tv_nsec >= 0, "tv_nsec < 0");
  assert(absTime->tv_nsec < NANOSECS_PER_SEC, "tv_nsec >= nanos_per_sec");
}

void Parker::park(bool isAbsolute, jlong time) {
  // Optional fast-path check:
  // Return immediately if a permit is available.
  if (_counter > 0) {
      _counter = 0;
      OrderAccess::fence();
      return;
  }

  Thread* thread = Thread::current();
  assert(thread->is_Java_thread(), "Must be JavaThread");
  JavaThread *jt = (JavaThread *)thread;

  // Optional optimization -- avoid state transitions if there's an interrupt pending.
  // Check interrupt before trying to wait
  if (Thread::is_interrupted(thread, false)) {
    return;
  }

  // Next, demultiplex/decode time arguments
  timespec absTime;
  if (time < 0 || (isAbsolute && time == 0)) { // don't wait at all
    return;
  }
  if (time > 0) {
    unpackTime(&absTime, isAbsolute, time);
  }


  // Enter safepoint region
  // Beware of deadlocks such as 6317397.
  // The per-thread Parker:: mutex is a classic leaf-lock.
  // In particular a thread must never block on the Threads_lock while
  // holding the Parker:: mutex. If safepoints are pending both the
  // the ThreadBlockInVM() CTOR and DTOR may grab Threads_lock.
  ThreadBlockInVM tbivm(jt);

  // Don't wait if cannot get lock since interference arises from
  // unblocking. Also. check interrupt before trying wait
  if (Thread::is_interrupted(thread, false) || pthread_mutex_trylock(_mutex) != 0) {
    return;
  }

  int status;
  if (_counter > 0) { // no wait needed
    _counter = 0;
    status = pthread_mutex_unlock(_mutex);
    assert (status == 0, "invariant");
    OrderAccess::fence();
    return;
  }

#ifdef ASSERT
  // Don't catch signals while blocked; let the running threads have the signals.
  // (This allows a debugger to break into the running thread.)
  sigset_t oldsigs;
  sigset_t* allowdebug_blocked = os::Aix::allowdebug_blocked_signals();
  pthread_sigmask(SIG_BLOCK, allowdebug_blocked, &oldsigs);
#endif

  OSThreadWaitState osts(thread->osthread(), false /* not Object.wait() */);
  jt->set_suspend_equivalent();
  // cleared by handle_special_suspend_equivalent_condition() or java_suspend_self()

  if (time == 0) {
    status = pthread_cond_wait (_cond, _mutex);
  } else {
    status = pthread_cond_timedwait (_cond, _mutex, &absTime);
    if (status != 0 && WorkAroundNPTLTimedWaitHang) {
      pthread_cond_destroy (_cond);
      pthread_cond_init    (_cond, NULL);
    }
  }
  assert_status(status == 0 || status == EINTR ||
                status == ETIME || status == ETIMEDOUT,
                status, "cond_timedwait");

#ifdef ASSERT
  pthread_sigmask(SIG_SETMASK, &oldsigs, NULL);
#endif

  _counter = 0;
  status = pthread_mutex_unlock(_mutex);
  assert_status(status == 0, status, "invariant");
  // If externally suspended while waiting, re-suspend
  if (jt->handle_special_suspend_equivalent_condition()) {
    jt->java_suspend_self();
  }

  OrderAccess::fence();
}

void Parker::unpark() {
  int s, status;
  status = pthread_mutex_lock(_mutex);
  assert (status == 0, "invariant");
  s = _counter;
  _counter = 1;
  if (s < 1) {
    if (WorkAroundNPTLTimedWaitHang) {
      status = pthread_cond_signal (_cond);
      assert (status == 0, "invariant");
      status = pthread_mutex_unlock(_mutex);
      assert (status == 0, "invariant");
    } else {
      status = pthread_mutex_unlock(_mutex);
      assert (status == 0, "invariant");
      status = pthread_cond_signal (_cond);
      assert (status == 0, "invariant");
    }
  } else {
    pthread_mutex_unlock(_mutex);
    assert (status == 0, "invariant");
  }
}


extern char** environ;

// Run the specified command in a separate process. Return its exit value,
// or -1 on failure (e.g. can't fork a new process).
// Unlike system(), this function can be called from signal handler. It
// doesn't block SIGINT et al.
int os::fork_and_exec(char* cmd) {
  char * argv[4] = {"sh", "-c", cmd, NULL};

  pid_t pid = fork();

  if (pid < 0) {
    // fork failed
    return -1;

  } else if (pid == 0) {
    // child process

    // try to be consistent with system(), which uses "/usr/bin/sh" on AIX
    execve("/usr/bin/sh", argv, environ);

    // execve failed
    _exit(-1);

  } else  {
    // copied from J2SE ..._waitForProcessExit() in UNIXProcess_md.c; we don't
    // care about the actual exit code, for now.

    int status;

    // Wait for the child process to exit.  This returns immediately if
    // the child has already exited. */
    while (waitpid(pid, &status, 0) < 0) {
        switch (errno) {
        case ECHILD: return 0;
        case EINTR: break;
        default: return -1;
        }
    }

    if (WIFEXITED(status)) {
       // The child exited normally; get its exit code.
       return WEXITSTATUS(status);
    } else if (WIFSIGNALED(status)) {
       // The child exited because of a signal
       // The best value to return is 0x80 + signal number,
       // because that is what all Unix shells do, and because
       // it allows callers to distinguish between process exit and
       // process death by signal.
       return 0x80 + WTERMSIG(status);
    } else {
       // Unknown exit code; pass it through
       return status;
    }
  }
  // Remove warning.
  return -1;
}

// is_headless_jre()
//
// Test for the existence of xawt/libmawt.so or libawt_xawt.so
// in order to report if we are running in a headless jre.
//
// Since JDK8 xawt/libmawt.so is moved into the same directory
// as libawt.so, and renamed libawt_xawt.so
bool os::is_headless_jre() {
  struct stat statbuf;
  char buf[MAXPATHLEN];
  char libmawtpath[MAXPATHLEN];
  const char *xawtstr  = "/xawt/libmawt.so";
  const char *new_xawtstr = "/libawt_xawt.so";

  char *p;

  // Get path to libjvm.so
  os::jvm_path(buf, sizeof(buf));

  // Get rid of libjvm.so
  p = strrchr(buf, '/');
  if (p == NULL) return false;
  else *p = '\0';

  // Get rid of client or server
  p = strrchr(buf, '/');
  if (p == NULL) return false;
  else *p = '\0';

  // check xawt/libmawt.so
  strcpy(libmawtpath, buf);
  strcat(libmawtpath, xawtstr);
  if (::stat(libmawtpath, &statbuf) == 0) return false;

  // check libawt_xawt.so
  strcpy(libmawtpath, buf);
  strcat(libmawtpath, new_xawtstr);
  if (::stat(libmawtpath, &statbuf) == 0) return false;

  return true;
}

// Get the default path to the core file
// Returns the length of the string
int os::get_core_path(char* buffer, size_t bufferSize) {
  const char* p = get_current_directory(buffer, bufferSize);

  if (p == NULL) {
    assert(p != NULL, "failed to get current directory");
    return 0;
  }

  return strlen(buffer);
}

#ifndef PRODUCT
void TestReserveMemorySpecial_test() {
  // No tests available for this platform
}
#endif<|MERGE_RESOLUTION|>--- conflicted
+++ resolved
@@ -575,15 +575,7 @@
   sprintf(buf, "%s" EXTENSIONS_DIR, Arguments::get_java_home());
   Arguments::set_ext_dirs(buf);
 
-<<<<<<< HEAD
-  FREE_C_HEAP_ARRAY(char, buf, mtInternal);
-=======
-  // Endorsed standards default directory.
-  sprintf(buf, "%s" ENDORSED_DIR, Arguments::get_java_home());
-  Arguments::set_endorsed_dirs(buf);
-
   FREE_C_HEAP_ARRAY(char, buf);
->>>>>>> 36ab0d5c
 
 #undef DEFAULT_LIBPATH
 #undef EXTENSIONS_DIR
